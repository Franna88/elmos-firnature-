import 'package:flutter/material.dart';
import 'package:provider/provider.dart';
import 'package:go_router/go_router.dart';
import 'dart:convert';
import 'package:flutter/foundation.dart' show kIsWeb, kDebugMode;
import 'dart:io';
import 'package:image_picker/image_picker.dart';
import 'package:uuid/uuid.dart';
import 'package:firebase_storage/firebase_storage.dart';
// Conditionally import dart:html for web and stub for other platforms
import '../../../utils/html_stub.dart' if (dart.library.html) 'dart:html'
    as html;
import '../../../data/services/print_service.dart';
import '../../../data/services/sop_service.dart';
import '../../../data/services/category_service.dart';
import '../../../data/models/sop_model.dart';
import '../../../data/models/category_model.dart';
import '../../../core/theme/app_theme.dart';
import '../../widgets/app_scaffold.dart';
import '../../widgets/sop_viewer.dart';
import '../../widgets/cross_platform_image.dart'; // Import CrossPlatformImage
import 'package:qr_flutter/qr_flutter.dart';
import 'package:flutter/services.dart';

class SOPEditorScreen extends StatefulWidget {
  final String sopId;
  final int? initialStepIndex;

  const SOPEditorScreen({
    super.key,
    required this.sopId,
    this.initialStepIndex,
  });

  @override
  State<SOPEditorScreen> createState() => _SOPEditorScreenState();
}

class _SOPEditorScreenState extends State<SOPEditorScreen>
    with TickerProviderStateMixin {
  late SOP _sop;
  bool _isLoading = true;
  bool _isEditing = false;
  final _formKey = GlobalKey<FormState>();
  final _printService = PrintService();
  final uuid = Uuid(); // Initialize Uuid instance here
  final _storage = FirebaseStorage.instance;

  // Form controllers
  late TextEditingController _titleController;
  late TextEditingController _descriptionController;
  late TextEditingController
      _youtubeUrlController; // Added for YouTube URL support

  late TabController _tabController;
  List<Widget> _tabs = [
    const Tab(text: 'Basic Info'),
    const Tab(text: 'Description'),
    const Tab(text: 'Tools'),
    const Tab(text: 'Safety'),
    const Tab(text: 'Cautions'),
    const Tab(text: 'Steps'),
  ];

  @override
  void initState() {
    super.initState();
    _loadSOP().then((_) {
      _tabController = TabController(
        length: _tabs.length,
        vsync: this,
      );

      // If we have a category, update the tabs accordingly
      if (_sop.categoryId.isNotEmpty) {
        final categoryService =
            Provider.of<CategoryService>(context, listen: false);
        final category = categoryService.getCategoryById(_sop.categoryId);
        if (category != null) {
          _updateVisibleTabsForCategory(category);
        }
      }

      // If initialStepIndex is provided, navigate to the Steps tab and open the step editor
      if (widget.initialStepIndex != null &&
          widget.initialStepIndex! >= 0 &&
          _sop.steps.isNotEmpty &&
          widget.initialStepIndex! < _sop.steps.length) {
        // Select the Steps tab (index 5)
        _tabController.animateTo(5);

        // Schedule the step editor to open after the build is complete
        WidgetsBinding.instance.addPostFrameCallback((_) {
          final step = _sop.steps[widget.initialStepIndex!];
          _showEditStepDialog(step, widget.initialStepIndex!);
        });
      }
    });
  }

  @override
  void dispose() {
    _titleController.dispose();
    _descriptionController.dispose();
    _youtubeUrlController.dispose();
    super.dispose();
  }

  Future<void> _loadSOP() async {
    setState(
      () {
        _isLoading = true;
      },
    );

    try {
      final sopService = Provider.of<SOPService>(context, listen: false);

      if (widget.sopId == 'new') {
        // Schedule the creation of a new SOP after the current build phase is complete
        // This prevents the "setState during build" error
        Future.microtask(() async {
          final newSop = await sopService.createSop(
            '',
            '',
            '', // Empty categoryId - will be selected by user
          );

          if (mounted) {
            setState(() {
              _sop = newSop;
              // Initialize controllers with empty strings
              _titleController = TextEditingController();
              _descriptionController = TextEditingController();
              _youtubeUrlController = TextEditingController();
              // No need for department controller as we'll use a dropdown
              _isLoading = false;
              _isEditing = true;
            });
          }
        });
        return; // Exit early, the microtask will handle the rest
      } else {
        // Load existing SOP
        final existingSop = sopService.getSopById(widget.sopId);
        if (existingSop == null) {
          if (mounted) {
            ScaffoldMessenger.of(context).showSnackBar(
              const SnackBar(content: Text('SOP not found')),
            );
            context.go('/');
            return;
          }
        }
        _sop = existingSop!;
      }

      // Initialize controllers
      _titleController = TextEditingController(text: _sop.title);
      _descriptionController = TextEditingController(text: _sop.description);
      _youtubeUrlController =
          TextEditingController(text: _sop.youtubeUrl ?? '');
      // No need for department controller as we'll use a dropdown

      setState(() {
        _isLoading = false;
        _isEditing = widget.sopId == 'new';
      });
    } catch (e) {
      if (mounted) {
        ScaffoldMessenger.of(context).showSnackBar(
          SnackBar(content: Text('Error loading SOP: $e')),
        );
        context.go('/');
      }
    }
  }

  Future<void> _saveSOP() async {
    if (_formKey.currentState?.validate() ?? false) {
      setState(() {
        _isLoading = true;
      });

      try {
        final sopService = Provider.of<SOPService>(context, listen: false);
        final categoryService =
            Provider.of<CategoryService>(context, listen: false);

        // Find the category name for the selected categoryId
        String? categoryName;
        if (_sop.categoryId.isNotEmpty) {
          final category = categoryService.getCategoryById(_sop.categoryId);
          if (category != null) {
            categoryName = category.name;
          }
        }

        // Update SOP with form values
        final updatedSop = _sop.copyWith(
          title: _titleController.text,
          description: _descriptionController.text,
          categoryName: categoryName,
          updatedAt: DateTime.now(),
          thumbnailUrl: _sop.thumbnailUrl, // Preserve the thumbnail URL
          youtubeUrl: _youtubeUrlController.text.isEmpty
              ? null
              : _youtubeUrlController.text, // Save YouTube URL
        );

        // Save to Firebase
        await sopService.updateSop(updatedSop);

        // Explicitly refresh SOPs to ensure data consistency
        await sopService.refreshSOPs();

        setState(() {
          _sop = updatedSop;
          _isLoading = false;
          _isEditing = false;
        });

        if (mounted) {
          ScaffoldMessenger.of(context).showSnackBar(
            const SnackBar(content: Text('SOP saved successfully')),
          );
        }
      } catch (e) {
        setState(() {
          _isLoading = false;
        });

        if (mounted) {
          ScaffoldMessenger.of(context).showSnackBar(
            SnackBar(content: Text('Error saving SOP: $e')),
          );
        }
      }
    }
  }

  // Add a new method to update SOP locally without saving to Firebase
  Future<void> _updateSOPLocally([SOP? updatedSop]) async {
    try {
      final sopService = Provider.of<SOPService>(context, listen: false);

      // Use passed SOP if available, otherwise create a new one with current values
      final newSop = updatedSop ??
          _sop.copyWith(
            title: _titleController.text,
            description: _descriptionController.text,
            youtubeUrl: _youtubeUrlController.text.isEmpty
                ? null
                : _youtubeUrlController.text,
          );

      // Update the SOP locally only
      await sopService.updateSopLocally(newSop);

      setState(() {
        _sop = newSop;
      });
    } catch (e) {
      if (mounted) {
        ScaffoldMessenger.of(context).showSnackBar(
          SnackBar(content: Text('Error updating SOP: $e')),
        );
      }
    }
  }

  // Method to handle printing
  void _printSOP() {
    final categoryService =
        Provider.of<CategoryService>(context, listen: false);
    _printService.printSOP(context, _sop, categoryService);
  }

  // Method to download QR code
  Future<void> _downloadQRCode() async {
    if (kIsWeb) {
      // For web, we create and download a PNG file
      final sopService = Provider.of<SOPService>(context, listen: false);
      final qrBytes =
          await sopService.qrCodeService.generateQRImageBytes(_sop.id, 400);

      if (qrBytes != null) {
        final base64 = base64Encode(qrBytes);
        final dataUrl = 'data:image/png;base64,$base64';

        // Create a link and trigger download
        final anchor = html.AnchorElement(href: dataUrl)
          ..setAttribute(
              'download', '${_sop.title.replaceAll(' ', '_')}_QR_Code.png')
          ..style.display = 'none';

        html.document.body?.children.add(anchor);
        anchor.click();
        html.document.body?.children.remove(anchor);

        ScaffoldMessenger.of(context).showSnackBar(
          const SnackBar(content: Text('QR Code downloaded')),
        );
      } else {
        ScaffoldMessenger.of(context).showSnackBar(
          const SnackBar(
              content: Text('Failed to generate QR code'),
              backgroundColor: Colors.red),
        );
      }
    } else {
      // For mobile platforms, we would handle it differently
      // This requires a path_provider package to save to device storage
      ScaffoldMessenger.of(context).showSnackBar(
        const SnackBar(
            content: Text('QR Code download only available on web platform')),
      );
    }
  }

  // Method to show QR code in a dialog
  void _showQRCodeDialog(BuildContext context) {
    final sopService = Provider.of<SOPService>(context, listen: false);

    showDialog(
      context: context,
      builder: (context) => AlertDialog(
        title: Row(
          children: [
            const Icon(Icons.qr_code, color: Color(0xFFBB2222)),
            const SizedBox(width: 8),
            const Text('SOP QR Code'),
          ],
        ),
        content: SingleChildScrollView(
          child: Column(
            mainAxisSize: MainAxisSize.min,
            children: [
              const Text(
                'This QR code provides direct access to this SOP when scanned.',
                textAlign: TextAlign.center,
                style: TextStyle(fontWeight: FontWeight.bold),
              ),
              const SizedBox(height: 12),
              const Text(
                'When team members scan this with the mobile app, they will immediately access this exact SOP, allowing them to follow steps and procedures on-site.',
                textAlign: TextAlign.center,
              ),
              const SizedBox(height: 20),
              Container(
                padding: const EdgeInsets.all(16),
                decoration: BoxDecoration(
                  color: Colors.white,
                  border: Border.all(color: Colors.grey.shade300),
                  borderRadius: BorderRadius.circular(12),
                  boxShadow: [
                    BoxShadow(
                      color: Colors.black.withOpacity(0.1),
                      blurRadius: 10,
                      offset: const Offset(0, 5),
                    ),
                  ],
                ),
                child: sopService.qrCodeService
                    .generateQRWidget(_sop.id, size: 200),
              ),
              const SizedBox(height: 12),
              Container(
                padding: const EdgeInsets.all(8),
                decoration: BoxDecoration(
                  color: Colors.grey.shade100,
                  borderRadius: BorderRadius.circular(4),
                ),
                child: Text(
                  'SOP ID: ${_sop.id}',
                  style: Theme.of(context).textTheme.bodySmall,
                ),
              ),
              const SizedBox(height: 16),
              const Text(
                'Recommended Uses:',
                style: TextStyle(fontWeight: FontWeight.bold),
              ),
              const SizedBox(height: 8),
              const Row(
                children: [
                  Icon(Icons.print, size: 16),
                  SizedBox(width: 8),
                  Expanded(
                    child: Text(
                        'Print and attach to relevant equipment or workstations'),
                  ),
                ],
              ),
              const SizedBox(height: 4),
              const Row(
                children: [
                  Icon(Icons.book, size: 16),
                  SizedBox(width: 8),
                  Expanded(
                    child: Text('Add to procedure manuals and documentation'),
                  ),
                ],
              ),
              const SizedBox(height: 4),
              const Row(
                children: [
                  Icon(Icons.folder, size: 16),
                  SizedBox(width: 8),
                  Expanded(
                    child: Text(
                        'Include in training materials for quick reference'),
                  ),
                ],
              ),
            ],
          ),
        ),
        actions: [
          TextButton(
            onPressed: () => Navigator.pop(context),
            child: const Text('Close'),
          ),
          ElevatedButton.icon(
            icon: const Icon(Icons.download),
            label: const Text('Download for Printing'),
            onPressed: () {
              // Download QR code
              Navigator.pop(context);
              _downloadQRCode();
            },
            style: ElevatedButton.styleFrom(
              backgroundColor: const Color(0xFFBB2222),
              foregroundColor: Colors.white,
            ),
          ),
        ],
        actionsPadding: const EdgeInsets.fromLTRB(16, 8, 16, 16),
      ),
    );
  }

  @override
  Widget build(BuildContext context) {
    return Scaffold(
      appBar: AppBar(
        elevation: 0,
        backgroundColor: AppColors.primaryBlue,
        foregroundColor: Colors.white,
        leading: IconButton(
          icon: const Icon(Icons.arrow_back),
          onPressed: () {
            // Check if there are any unsaved changes before navigating back
            if (_isEditing && _hasUnsavedChanges()) {
              _showUnsavedChangesDialog(context);
            } else {
              context.go('/sops');
            }
          },
        ),
        title: _isLoading
            ? const Text('Loading...')
            : Row(
                children: [
                  Text(_isEditing ? 'Edit SOP' : _sop.title,
                      style: const TextStyle(fontWeight: FontWeight.w600)),
                  if (!_isLoading && !_isEditing)
                    Container(
                      margin: const EdgeInsets.only(left: 12),
                      padding: const EdgeInsets.symmetric(
                          horizontal: 8, vertical: 2),
                      decoration: BoxDecoration(
                        color: Colors.white.withOpacity(0.2),
                        borderRadius: BorderRadius.circular(4),
                      ),
                      child: Text(
                        'Rev ${_sop.revisionNumber}',
                        style: const TextStyle(fontSize: 12),
                      ),
                    ),
                ],
              ),
        actions: [
          if (!_isLoading) // Only show these actions when not loading
            IconButton(
              icon:
                  Icon(_isEditing ? Icons.save_outlined : Icons.edit_outlined),
              tooltip: _isEditing ? 'Save SOP' : 'Edit SOP',
              onPressed: () {
                if (_isEditing) {
                  _saveSOP();
                } else {
                  setState(() {
                    _isEditing = true;
                  });
                }
              },
            ),
          IconButton(
            icon: const Icon(Icons.qr_code_outlined),
            tooltip: 'Show QR Code',
            onPressed: _isLoading
                ? null
                : () {
                    // Show QR code dialog
                    _showQRCodeDialog(context);
                  },
          ),
          IconButton(
            icon: const Icon(Icons.print_outlined),
            tooltip: 'Print SOP',
            onPressed: _isLoading
                ? null
                : () {
                    // Print functionality
                    _printSOP();
                  },
          ),
          PopupMenuButton<String>(
            icon: const Icon(Icons.more_vert),
            tooltip: 'More Options',
            onSelected: (value) {
              if (value == 'export_pdf') {
                // Export to PDF
                _printSOP();
              } else if (value == 'share') {
                // Share SOP
              } else if (value == 'duplicate') {
                // Duplicate SOP
              } else if (value == 'delete') {
                // Delete SOP
                _showDeleteConfirmationDialog();
              }
            },
            itemBuilder: (BuildContext context) => <PopupMenuEntry<String>>[
              const PopupMenuItem<String>(
                value: 'export_pdf',
                child: ListTile(
                  leading: Icon(Icons.picture_as_pdf_outlined),
                  title: Text('Export to PDF'),
                  contentPadding: EdgeInsets.symmetric(horizontal: 8),
                  dense: true,
                ),
              ),
              const PopupMenuItem<String>(
                value: 'share',
                child: ListTile(
                  leading: Icon(Icons.share_outlined),
                  title: Text('Share SOP'),
                  contentPadding: EdgeInsets.symmetric(horizontal: 8),
                  dense: true,
                ),
              ),
              const PopupMenuItem<String>(
                value: 'duplicate',
                child: ListTile(
                  leading: Icon(Icons.copy_outlined),
                  title: Text('Duplicate'),
                  contentPadding: EdgeInsets.symmetric(horizontal: 8),
                  dense: true,
                ),
              ),
              const PopupMenuItem<String>(
                value: 'delete',
                child: ListTile(
                  leading: Icon(Icons.delete_outlined, color: Colors.red),
                  title: Text('Delete', style: TextStyle(color: Colors.red)),
                  contentPadding: EdgeInsets.symmetric(horizontal: 8),
                  dense: true,
                ),
              ),
            ],
          ),
        ],
      ),
      body: _isLoading
          ? const Center(child: CircularProgressIndicator())
          : _isEditing
              ? _buildSOPEditor()
              : SOPViewer(
                  sop: _sop,
                  onPrint: _printSOP,
                  onDownloadQRCode: _downloadQRCode,
                  onEditStep: _editStepFromViewer,
                ),
    );
  }

  Widget _buildSOPEditor() {
    return Form(
      key: _formKey,
      child: Column(
        children: [
          // Main toolbar with edit actions
          Container(
            padding: const EdgeInsets.symmetric(horizontal: 16, vertical: 12),
            decoration: BoxDecoration(
              color: Colors.white,
              boxShadow: [
                BoxShadow(
                  color: Colors.black.withOpacity(0.05),
                  offset: const Offset(0, 1),
                  blurRadius: 2,
                ),
              ],
            ),
            child: Row(
              children: [
                // Edit panel label
                Container(
                  padding:
                      const EdgeInsets.symmetric(horizontal: 12, vertical: 6),
                  decoration: BoxDecoration(
                    color: AppColors.primaryBlue.withOpacity(0.1),
                    borderRadius: BorderRadius.circular(4),
                  ),
                  child: Row(
                    children: [
                      Icon(Icons.edit_note,
                          size: 16, color: AppColors.primaryBlue),
                      const SizedBox(width: 6),
                      Text(
                        'Editing',
                        style: TextStyle(
                          fontSize: 13,
                          fontWeight: FontWeight.w600,
                          color: AppColors.primaryBlue,
                        ),
                      ),
                    ],
                  ),
                ),

                const SizedBox(width: 16),

                // SOP title indicator
                Expanded(
                  child: Text(
                    _sop.title.isNotEmpty ? _sop.title : 'New SOP',
                    style: TextStyle(
                      color: AppColors.textDark,
                      fontSize: 15,
                      fontWeight: FontWeight.w600,
                      overflow: TextOverflow.ellipsis,
                    ),
                    maxLines: 1,
                  ),
                ),

                // Add step button
                ElevatedButton.icon(
                  icon: const Icon(Icons.add, size: 18),
                  label: const Text('Add Step'),
                  onPressed: _showAddStepDialog,
                  style: ElevatedButton.styleFrom(
                    backgroundColor: AppColors.accentTeal,
                    foregroundColor: Colors.white,
                    padding: const EdgeInsets.symmetric(
                        horizontal: 14, vertical: 10),
                    shape: RoundedRectangleBorder(
                      borderRadius: BorderRadius.circular(6),
                    ),
                    textStyle: const TextStyle(
                      fontSize: 13,
                      fontWeight: FontWeight.w600,
                    ),
                    elevation: 0,
                  ),
                ),
                const SizedBox(width: 10),

                // Add items dropdown
                Container(
                  decoration: BoxDecoration(
                    border: Border.all(color: AppColors.borderColor),
                    borderRadius: BorderRadius.circular(6),
                  ),
                  child: PopupMenuButton<String>(
                    icon: Row(
                      mainAxisSize: MainAxisSize.min,
                      children: [
                        const Icon(Icons.add_circle_outline, size: 16),
                        const SizedBox(width: 6),
                        const Text('Add Items',
                            style: TextStyle(
                                fontSize: 13, fontWeight: FontWeight.w500)),
                        const SizedBox(width: 4),
                        const Icon(Icons.arrow_drop_down, size: 16),
                      ],
                    ),
                    tooltip: 'Add Items',
                    padding:
                        const EdgeInsets.symmetric(horizontal: 12, vertical: 8),
                    offset: const Offset(0, 40),
                    shape: RoundedRectangleBorder(
                      borderRadius: BorderRadius.circular(8),
                      side: BorderSide(color: AppColors.borderColor),
                    ),
                    onSelected: (value) {
                      if (value == 'tool') {
                        _showAddItemDialog('Tool', (item) {
                          setState(() {
                            final updatedTools = List<String>.from(_sop.tools)
                              ..add(item);
                            _sop = _sop.copyWith(tools: updatedTools);
                          });
                        });
                      } else if (value == 'safety') {
                        _showAddItemDialog('Safety Requirement', (item) {
                          setState(() {
                            final updatedSafety =
                                List<String>.from(_sop.safetyRequirements)
                                  ..add(item);
                            _sop = _sop.copyWith(
                                safetyRequirements: updatedSafety);
                          });
                        });
                      } else if (value == 'caution') {
                        _showAddItemDialog('Caution', (item) {
                          setState(() {
                            final updatedCautions =
                                List<String>.from(_sop.cautions)..add(item);
                            _sop = _sop.copyWith(cautions: updatedCautions);
                          });
                        });
                      }
                    },
                    itemBuilder: (context) => [
                      PopupMenuItem(
                        value: 'tool',
                        child: Row(
                          children: [
                            Icon(Icons.build,
                                size: 18, color: AppColors.primaryBlue),
                            const SizedBox(width: 12),
                            const Text('Add Tool'),
                          ],
                        ),
                      ),
                      PopupMenuItem(
                        value: 'safety',
                        child: Row(
                          children: [
                            Icon(Icons.security,
                                size: 18, color: AppColors.greenAccent),
                            const SizedBox(width: 12),
                            const Text('Add Safety Requirement'),
                          ],
                        ),
                      ),
                      PopupMenuItem(
                        value: 'caution',
                        child: Row(
                          children: [
                            Icon(Icons.warning,
                                size: 18, color: AppColors.orangeAccent),
                            const SizedBox(width: 12),
                            const Text('Add Caution'),
                          ],
                        ),
                      ),
                    ],
                  ),
                ),
              ],
            ),
          ),

          // Main content with side navigation
          Expanded(
            child: Row(
              crossAxisAlignment: CrossAxisAlignment.start,
              children: [
                // Left navigation bar for steps
                Container(
                  width: 240,
                  decoration: BoxDecoration(
                    color: Colors.grey.shade50,
                    border: Border(
                      right: BorderSide(
                          color: AppColors.borderColor.withOpacity(0.5)),
                    ),
                  ),
                  child: Column(
                    crossAxisAlignment: CrossAxisAlignment.start,
                    children: [
                      // Compact steps header
                      Container(
                        padding: const EdgeInsets.symmetric(
                            horizontal: 12, vertical: 10),
                        decoration: BoxDecoration(
                          color: Colors.white,
                          border: Border(
                            bottom: BorderSide(
                                color: AppColors.borderColor.withOpacity(0.5)),
                          ),
                        ),
                        child: Row(
                          children: [
                            Container(
                              padding: const EdgeInsets.all(5),
                              decoration: BoxDecoration(
                                color: AppColors.primaryBlue.withOpacity(0.1),
                                borderRadius: BorderRadius.circular(4),
                              ),
                              child: Icon(
                                Icons.format_list_numbered,
                                size: 14,
                                color: AppColors.primaryBlue,
                              ),
                            ),
                            const SizedBox(width: 8),
                            Expanded(
                              child: Text(
                                'Steps (${_sop.steps.length})',
                                style: const TextStyle(
                                  fontWeight: FontWeight.w600,
                                  fontSize: 13,
                                  color: AppColors.textDark,
                                ),
                              ),
                            ),
                            IconButton(
                              icon: Icon(
                                Icons.add_circle_outlined,
                                color: AppColors.accentTeal,
                                size: 18,
                              ),
                              tooltip: 'Add Step',
                              onPressed: _showAddStepDialog,
                              constraints: const BoxConstraints(
                                minWidth: 28,
                                minHeight: 28,
                              ),
                              padding: EdgeInsets.zero,
                            ),
                          ],
                        ),
                      ),

                      // Steps list
                      Expanded(
                        child: _sop.steps.isEmpty
                            ? Center(
                                child: Column(
                                  mainAxisAlignment: MainAxisAlignment.center,
                                  children: [
                                    Container(
                                      padding: const EdgeInsets.all(20),
                                      decoration: BoxDecoration(
                                        color: Colors.grey.shade100,
                                        shape: BoxShape.circle,
                                      ),
                                      child: Icon(
                                        Icons.add_task_outlined,
                                        size: 40,
                                        color: AppColors.textLight,
                                      ),
                                    ),
                                    const SizedBox(height: 16),
                                    Text(
                                      'No steps added yet',
                                      style: TextStyle(
                                        fontSize: 15,
                                        fontWeight: FontWeight.w500,
                                        color: AppColors.textMedium,
                                      ),
                                    ),
                                    const SizedBox(height: 8),
                                    Text(
                                      'Click + to add your first step',
                                      style: TextStyle(
                                        fontSize: 13,
                                        color: AppColors.textLight,
                                      ),
                                    ),
                                    const SizedBox(height: 24),
                                    ElevatedButton.icon(
                                      icon: const Icon(Icons.add),
                                      label: const Text('Add First Step'),
                                      onPressed: _showAddStepDialog,
                                      style: ElevatedButton.styleFrom(
                                        backgroundColor: AppColors.accentTeal,
                                        foregroundColor: Colors.white,
                                      ),
                                    ),
                                  ],
                                ),
                              )
                            : ReorderableListView.builder(
                                padding: const EdgeInsets.only(top: 8),
                                itemCount: _sop.steps.length,
                                onReorder: (oldIndex, newIndex) {
                                  setState(() {
                                    if (oldIndex < newIndex) {
                                      newIndex -= 1;
                                    }
                                    final SOPStep item =
                                        _sop.steps.removeAt(oldIndex);
                                    _sop.steps.insert(newIndex, item);
                                  });
                                },
                                itemBuilder: (context, index) {
                                  final step = _sop.steps[index];
                                  return Card(
                                    key: Key(step.id),
                                    margin: const EdgeInsets.symmetric(
                                        horizontal: 8, vertical: 4),
                                    elevation: 0,
                                    shape: RoundedRectangleBorder(
                                      borderRadius: BorderRadius.circular(6),
                                      side: BorderSide(
                                        color: AppColors.borderColor
                                            .withOpacity(0.5),
                                      ),
                                    ),
                                    clipBehavior: Clip.antiAlias,
                                    child: Container(
                                      decoration: BoxDecoration(
                                        border: Border(
                                          left: BorderSide(
                                            color: AppColors.primaryBlue,
                                            width: 3,
                                          ),
                                        ),
                                      ),
                                      child: Column(
                                        children: [
                                          ListTile(
                                            contentPadding:
                                                const EdgeInsets.symmetric(
                                                    horizontal: 10,
                                                    vertical: 6),
                                            tileColor: Colors.white,
                                            dense: true,
                                            leading: Container(
                                              width: 24,
                                              height: 24,
                                              decoration: BoxDecoration(
                                                color: AppColors.primaryBlue
                                                    .withOpacity(0.1),
                                                borderRadius:
                                                    BorderRadius.circular(4),
                                              ),
                                              child: Center(
                                                child: Text(
                                                  '${index + 1}',
                                                  style: TextStyle(
                                                    color:
                                                        AppColors.primaryBlue,
                                                    fontWeight: FontWeight.bold,
                                                    fontSize: 12,
                                                  ),
                                                ),
                                              ),
                                            ),
                                            title: Text(
                                              step.title,
                                              maxLines: 1,
                                              overflow: TextOverflow.ellipsis,
                                              style: const TextStyle(
                                                fontSize: 13,
                                                fontWeight: FontWeight.w600,
                                                color: AppColors.textDark,
                                              ),
                                            ),
                                            subtitle: Text(
                                              step.instruction,
                                              maxLines: 1,
                                              overflow: TextOverflow.ellipsis,
                                              style: TextStyle(
                                                fontSize: 11,
                                                color: AppColors.textMedium,
                                              ),
                                            ),
                                            trailing: Row(
                                              mainAxisSize: MainAxisSize.min,
                                              children: [
                                                if (step.estimatedTime != null)
                                                  Container(
                                                    padding: const EdgeInsets
                                                        .symmetric(
                                                        horizontal: 4,
                                                        vertical: 1),
                                                    margin:
                                                        const EdgeInsets.only(
                                                            right: 2),
                                                    decoration: BoxDecoration(
                                                      color: AppColors
                                                          .primaryBlue
                                                          .withOpacity(0.1),
                                                      borderRadius:
                                                          BorderRadius.circular(
                                                              4),
                                                    ),
                                                    child: Text(
                                                      _formatTime(
                                                          step.estimatedTime!),
                                                      style: TextStyle(
                                                        fontSize: 10,
                                                        color: AppColors
                                                            .primaryBlue,
                                                        fontWeight:
                                                            FontWeight.w500,
                                                      ),
                                                    ),
                                                  ),
                                                if (step.imageUrl != null)
                                                  Container(
                                                    margin:
                                                        const EdgeInsets.only(
                                                            right: 2),
                                                    padding:
                                                        const EdgeInsets.all(2),
                                                    decoration: BoxDecoration(
                                                      color: AppColors
                                                          .accentTeal
                                                          .withOpacity(0.1),
                                                      shape: BoxShape.circle,
                                                    ),
                                                    child: Icon(
                                                      Icons.photo_outlined,
                                                      size: 10,
                                                      color:
                                                          AppColors.accentTeal,
                                                    ),
                                                  ),
                                                SizedBox(
                                                  width: 40,
                                                  child: Row(
                                                    mainAxisSize:
                                                        MainAxisSize.min,
                                                    children: [
                                                      InkWell(
                                                        onTap: () =>
                                                            _showEditStepDialog(
                                                                step, index),
                                                        child: Padding(
                                                          padding:
                                                              const EdgeInsets
                                                                  .all(4.0),
                                                          child: Icon(
                                                            Icons.edit_outlined,
                                                            size: 14,
                                                            color: AppColors
                                                                .primaryBlue,
                                                          ),
                                                        ),
                                                      ),
                                                      const SizedBox(width: 2),
                                                      InkWell(
                                                        onTap: () {
                                                          setState(() {
                                                            final updatedSteps =
                                                                List<SOPStep>.from(
                                                                    _sop.steps)
                                                                  ..removeAt(
                                                                      index);
                                                            _sop = _sop.copyWith(
                                                                steps:
                                                                    updatedSteps);
                                                          });
                                                        },
                                                        child: Padding(
                                                          padding:
                                                              const EdgeInsets
                                                                  .all(4.0),
                                                          child: Icon(
                                                            Icons
                                                                .delete_outlined,
                                                            size: 14,
                                                            color: Colors
                                                                .red.shade400,
                                                          ),
                                                        ),
                                                      ),
                                                    ],
                                                  ),
                                                ),
                                              ],
                                            ),
                                            onTap: () => _showEditStepDialog(
                                                step, index),
                                          ),
                                          if (step.imageUrl != null)
                                            Container(
                                              height: 120,
                                              width: double.infinity,
                                              decoration: BoxDecoration(
                                                border: Border(
                                                  top: BorderSide(
                                                    color: AppColors.borderColor
                                                        .withOpacity(0.5),
                                                  ),
                                                ),
                                              ),
                                              child: Stack(
                                                fit: StackFit.expand,
                                                children: [
                                                  CrossPlatformImage(
                                                    key: ValueKey(
                                                        'step-nav-image-${step.imageUrl}'),
                                                    imageUrl: step.imageUrl!,
                                                    fit: BoxFit.cover,
                                                  ),
                                                  Positioned(
                                                    bottom: 8,
                                                    right: 8,
                                                    child: InkWell(
                                                      onTap: () =>
                                                          _showFullSizeImageDialog(
                                                              context,
                                                              step.imageUrl!),
                                                      child: Container(
                                                        padding:
                                                            const EdgeInsets
                                                                .all(6),
                                                        decoration:
                                                            BoxDecoration(
                                                          color: Colors.black
                                                              .withOpacity(0.4),
                                                          borderRadius:
                                                              BorderRadius
                                                                  .circular(4),
                                                        ),
                                                        child: Icon(
                                                          Icons.fullscreen,
                                                          color: Colors.white,
                                                          size: 16,
                                                        ),
                                                      ),
                                                    ),
                                                  ),
                                                ],
                                              ),
                                            ),
                                        ],
                                      ),
                                    ),
                                  );
                                },
                              ),
                      ),
                    ],
                  ),
                ),

                // Main content area
                Expanded(
                  child: Column(
                    crossAxisAlignment: CrossAxisAlignment.start,
                    children: [
                      // Custom section header
                      Container(
                        padding: const EdgeInsets.fromLTRB(24, 16, 24, 0),
                        color: Colors.white,
                        child: Column(
                          crossAxisAlignment: CrossAxisAlignment.start,
                          children: [
                            Row(
                              children: [
                                Text(
                                  'SOP Contents',
                                  style: TextStyle(
                                    color: AppColors.textDark,
                                    fontWeight: FontWeight.w600,
                                    fontSize: 16,
                                  ),
                                ),
                                const SizedBox(width: 12),
                                Container(
                                  padding: const EdgeInsets.symmetric(
                                    horizontal: 8,
                                    vertical: 3,
                                  ),
                                  decoration: BoxDecoration(
                                    color:
                                        AppColors.primaryBlue.withOpacity(0.08),
                                    borderRadius: BorderRadius.circular(4),
                                  ),
                                  child: Text(
                                    _tabController.index == 0
                                        ? 'Editing Basic Info'
                                        : (_tabController.index == 5
                                            ? 'Editing Steps'
                                            : 'Editing Details'),
                                    style: TextStyle(
                                      color: AppColors.primaryBlue,
                                      fontWeight: FontWeight.w500,
                                      fontSize: 12,
                                    ),
                                  ),
                                ),
                                const Spacer(),
                                Row(
                                  children: [
                                    Icon(
                                      Icons.help_outline,
                                      size: 14,
                                      color: AppColors.textLight,
                                    ),
                                    const SizedBox(width: 6),
                                    Text(
                                      'Complete all required sections',
                                      style: TextStyle(
                                        fontSize: 13,
                                        color: AppColors.textLight,
                                      ),
                                    ),
                                  ],
                                ),
                              ],
                            ),
                            const SizedBox(height: 16),
                          ],
                        ),
                      ),

                      // Tabs navigation
                      Container(
                        decoration: BoxDecoration(
                          color: Colors.grey.shade50,
                          border: Border(
                            bottom: BorderSide(color: AppColors.borderColor),
                          ),
                        ),
                        child: TabBar(
                          controller: _tabController,
                          tabs: _tabs,
                          isScrollable: true,
                          labelColor: AppColors.primaryBlue,
                          unselectedLabelColor: AppColors.textMedium,
                          indicatorColor: AppColors.primaryBlue,
                          indicatorWeight: 3,
                          labelStyle: const TextStyle(
                            fontWeight: FontWeight.w600,
                            fontSize: 14,
                          ),
                          unselectedLabelStyle: const TextStyle(
                            fontWeight: FontWeight.w500,
                            fontSize: 14,
                          ),
                          padding: const EdgeInsets.symmetric(horizontal: 24),
                          dividerColor: Colors.transparent,
                        ),
                      ),

                      // Tab content area with shadow
                      Expanded(
                        child: Container(
                          margin: const EdgeInsets.all(16),
                          decoration: BoxDecoration(
                            color: Colors.white,
                            borderRadius: BorderRadius.circular(12),
                            boxShadow: [
                              BoxShadow(
                                color: Colors.black.withOpacity(0.04),
                                blurRadius: 8,
                                offset: const Offset(0, 2),
                              ),
                            ],
                          ),
                          child: ClipRRect(
                            borderRadius: BorderRadius.circular(12),
                            child: TabBarView(
                              controller: _tabController,
                              children: _buildTabViews(),
                            ),
                          ),
                        ),
                      ),
                    ],
                  ),
                ),
              ],
            ),
          ),
        ],
      ),
    );
  }

  // Build a preview of the steps in a compact format
  Widget _buildStepPreview(List<SOPStep> steps) {
    return Card(
      child: Padding(
        padding: const EdgeInsets.all(16),
        child: Column(
          crossAxisAlignment: CrossAxisAlignment.start,
          children: [
            for (int i = 0; i < steps.length; i++)
              Padding(
                padding: const EdgeInsets.only(bottom: 16),
                child: Row(
                  crossAxisAlignment: CrossAxisAlignment.start,
                  children: [
                    CircleAvatar(
                      radius: 12,
                      backgroundColor: Theme.of(context).colorScheme.primary,
                      foregroundColor: Theme.of(context).colorScheme.onPrimary,
                      child: Text('${i + 1}',
                          style: const TextStyle(fontSize: 12)),
                    ),
                    const SizedBox(width: 12),
                    Expanded(
                      child: Column(
                        crossAxisAlignment: CrossAxisAlignment.start,
                        children: [
                          Text(
                            steps[i].title,
                            style: const TextStyle(fontWeight: FontWeight.bold),
                          ),
                          const SizedBox(height: 4),
                          Text(
                            steps[i].instruction,
                            maxLines: 2,
                            overflow: TextOverflow.ellipsis,
                          ),
                        ],
                      ),
                    ),
                    IconButton(
                      icon: const Icon(Icons.edit, size: 18),
                      onPressed: () => _showEditStepDialog(steps[i], i),
                      visualDensity: VisualDensity.compact,
                    ),
                  ],
                ),
              ),
          ],
        ),
      ),
    );
  }

  String _formatDate(DateTime date) {
    return "${date.day}/${date.month}/${date.year}";
  }

  void _showAddStepDialog() {
    final titleController = TextEditingController();
    final instructionController = TextEditingController();
    final helpNoteController = TextEditingController();
    final assignedToController = TextEditingController();
    final estimatedHoursController = TextEditingController(text: '0');
    final estimatedMinutesController = TextEditingController(text: '0');
    final estimatedSecondsController = TextEditingController(text: '0');

    String? imageUrl;
    bool isUploadingImage = false;
    String? tempImageUrl; // Temporary URL for preview during upload
    List<String> stepTools = [];
    List<String> stepHazards = [];

    showDialog(
      context: context,
      barrierDismissible: false,
      builder: (dialogContext) => StatefulBuilder(
        builder: (context, setState) => Dialog(
          shape:
              RoundedRectangleBorder(borderRadius: BorderRadius.circular(16)),
          backgroundColor: Theme.of(context).colorScheme.surface,
          elevation: 8,
          insetPadding:
              const EdgeInsets.symmetric(horizontal: 20, vertical: 24),
          child: ConstrainedBox(
            constraints: const BoxConstraints(maxWidth: 800, maxHeight: 700),
            child: Column(
              mainAxisSize: MainAxisSize.min,
              children: [
                // Dialog header with step number and actions
                Container(
                  padding:
                      const EdgeInsets.symmetric(horizontal: 24, vertical: 16),
                  decoration: BoxDecoration(
                    color: Theme.of(context).colorScheme.surfaceContainerHigh,
                    borderRadius: const BorderRadius.only(
                      topLeft: Radius.circular(16),
                      topRight: Radius.circular(16),
                    ),
                  ),
                  child: Row(
                    children: [
                      CircleAvatar(
                        radius: 18,
                        backgroundColor: Theme.of(context).colorScheme.primary,
                        foregroundColor:
                            Theme.of(context).colorScheme.onPrimary,
                        child: Text('${_sop.steps.length + 1}',
                            style:
                                const TextStyle(fontWeight: FontWeight.bold)),
                      ),
                      const SizedBox(width: 16),
                      Text(
                        'Add New Step',
                        style: Theme.of(context).textTheme.titleLarge,
                      ),
                      const Spacer(),
                      IconButton(
                        icon: const Icon(Icons.close),
                        tooltip: 'Cancel',
                        onPressed: () => Navigator.pop(context),
                      ),
                    ],
                  ),
                ),

                Expanded(
                  child: Scrollbar(
                    child: SingleChildScrollView(
                      padding: const EdgeInsets.all(24),
                      child: Column(
                        crossAxisAlignment: CrossAxisAlignment.start,
                        children: [
                          // Two-column layout for main content
                          Row(
                            crossAxisAlignment: CrossAxisAlignment.start,
                            children: [
                              // Left column - Basic info and instruction
                              Expanded(
                                flex: 3,
                                child: Column(
                                  crossAxisAlignment: CrossAxisAlignment.start,
                                  children: [
                                    // Title field
                                    TextField(
                                      controller: titleController,
                                      decoration: InputDecoration(
                                        labelText: 'Step Title',
                                        hintText:
                                            'Enter a clear, descriptive title',
                                        border: OutlineInputBorder(
                                          borderRadius:
                                              BorderRadius.circular(8),
                                          borderSide: BorderSide(
                                            color: Theme.of(context)
                                                .colorScheme
                                                .outline,
                                          ),
                                        ),
                                        prefixIcon: Icon(Icons.title,
                                            color: Theme.of(context)
                                                .colorScheme
                                                .primary),
                                        filled: true,
                                        fillColor: Theme.of(context)
                                            .colorScheme
                                            .surfaceContainerLowest,
                                        contentPadding:
                                            const EdgeInsets.symmetric(
                                                horizontal: 16, vertical: 12),
                                      ),
                                    ),
                                    const SizedBox(height: 16),

                                    // Instructions field
                                    TextField(
                                      controller: instructionController,
                                      decoration: InputDecoration(
                                        labelText: 'Instructions',
                                        hintText:
                                            'Describe what to do in this step',
                                        border: OutlineInputBorder(
                                          borderRadius:
                                              BorderRadius.circular(8),
                                          borderSide: BorderSide(
                                            color: Theme.of(context)
                                                .colorScheme
                                                .outline,
                                          ),
                                        ),
                                        alignLabelWithHint: true,
                                        prefixIcon: Icon(Icons.description,
                                            color: Theme.of(context)
                                                .colorScheme
                                                .primary),
                                        filled: true,
                                        fillColor: Theme.of(context)
                                            .colorScheme
                                            .surfaceContainerLowest,
                                        contentPadding:
                                            const EdgeInsets.symmetric(
                                                horizontal: 16, vertical: 12),
                                      ),
                                      maxLines: 4,
                                    ),
                                    const SizedBox(height: 16),

                                    // Help note field
                                    TextField(
                                      controller: helpNoteController,
                                      decoration: InputDecoration(
                                        labelText: 'Help Note (Optional)',
                                        hintText:
                                            'Add helpful tips or additional information',
                                        border: OutlineInputBorder(
                                          borderRadius:
                                              BorderRadius.circular(8),
                                          borderSide: BorderSide(
                                            color: Theme.of(context)
                                                .colorScheme
                                                .outline,
                                          ),
                                        ),
                                        prefixIcon: Icon(Icons.help_outline,
                                            color: Theme.of(context)
                                                .colorScheme
                                                .primary),
                                        filled: true,
                                        fillColor: Theme.of(context)
                                            .colorScheme
                                            .surfaceContainerLowest,
                                        contentPadding:
                                            const EdgeInsets.symmetric(
                                                horizontal: 16, vertical: 12),
                                      ),
                                      maxLines: 2,
                                    ),
                                    const SizedBox(height: 16),

                                    // Additional details in a row
                                    Row(
                                      children: [
                                        // Assigned to field
                                        Expanded(
                                          child: TextField(
                                            controller: assignedToController,
                                            decoration: InputDecoration(
                                              labelText: 'Assigned To',
                                              hintText: 'Person or role',
                                              border: OutlineInputBorder(
                                                borderRadius:
                                                    BorderRadius.circular(8),
                                                borderSide: BorderSide(
                                                  color: Theme.of(context)
                                                      .colorScheme
                                                      .outline,
                                                ),
                                              ),
                                              prefixIcon: Icon(
                                                  Icons.person_outline,
                                                  color: Theme.of(context)
                                                      .colorScheme
                                                      .primary),
                                              filled: true,
                                              fillColor: Theme.of(context)
                                                  .colorScheme
                                                  .surfaceContainerLowest,
                                              contentPadding:
                                                  const EdgeInsets.symmetric(
                                                      horizontal: 16,
                                                      vertical: 12),
                                            ),
                                          ),
                                        ),
                                        const SizedBox(width: 16),

                                        // Estimated time fields (hours, minutes, seconds)
                                        Expanded(
                                          child: Column(
                                            crossAxisAlignment:
                                                CrossAxisAlignment.start,
                                            children: [
                                              Text(
                                                'Estimated Time',
                                                style: TextStyle(
                                                  color: Theme.of(context)
                                                      .colorScheme
                                                      .onSurface
                                                      .withOpacity(0.7),
                                                  fontSize: 12,
                                                ),
                                              ),
                                              const SizedBox(height: 4),
                                              Row(
                                                children: [
                                                  // Hours
                                                  Expanded(
                                                    child: TextField(
                                                      controller:
                                                          estimatedHoursController,
                                                      decoration:
                                                          InputDecoration(
                                                        labelText: 'Hours',
                                                        border:
                                                            OutlineInputBorder(
                                                          borderRadius:
                                                              BorderRadius
                                                                  .circular(8),
                                                          borderSide:
                                                              BorderSide(
                                                            color: Theme.of(
                                                                    context)
                                                                .colorScheme
                                                                .outline,
                                                          ),
                                                        ),
                                                        contentPadding:
                                                            const EdgeInsets
                                                                .symmetric(
                                                                horizontal: 8,
                                                                vertical: 12),
                                                        filled: true,
                                                        fillColor: Theme.of(
                                                                context)
                                                            .colorScheme
                                                            .surfaceContainerLowest,
                                                      ),
                                                      keyboardType:
                                                          TextInputType.number,
                                                    ),
                                                  ),
                                                  const SizedBox(width: 8),
                                                  // Minutes
                                                  Expanded(
                                                    child: TextField(
                                                      controller:
                                                          estimatedMinutesController,
                                                      decoration:
                                                          InputDecoration(
                                                        labelText: 'Mins',
                                                        border:
                                                            OutlineInputBorder(
                                                          borderRadius:
                                                              BorderRadius
                                                                  .circular(8),
                                                          borderSide:
                                                              BorderSide(
                                                            color: Theme.of(
                                                                    context)
                                                                .colorScheme
                                                                .outline,
                                                          ),
                                                        ),
                                                        contentPadding:
                                                            const EdgeInsets
                                                                .symmetric(
                                                                horizontal: 8,
                                                                vertical: 12),
                                                        filled: true,
                                                        fillColor: Theme.of(
                                                                context)
                                                            .colorScheme
                                                            .surfaceContainerLowest,
                                                      ),
                                                      keyboardType:
                                                          TextInputType.number,
                                                    ),
                                                  ),
                                                  const SizedBox(width: 8),
                                                  // Seconds
                                                  Expanded(
                                                    child: TextField(
                                                      controller:
                                                          estimatedSecondsController,
                                                      decoration:
                                                          InputDecoration(
                                                        labelText: 'Secs',
                                                        border:
                                                            OutlineInputBorder(
                                                          borderRadius:
                                                              BorderRadius
                                                                  .circular(8),
                                                          borderSide:
                                                              BorderSide(
                                                            color: Theme.of(
                                                                    context)
                                                                .colorScheme
                                                                .outline,
                                                          ),
                                                        ),
                                                        contentPadding:
                                                            const EdgeInsets
                                                                .symmetric(
                                                                horizontal: 8,
                                                                vertical: 12),
                                                        filled: true,
                                                        fillColor: Theme.of(
                                                                context)
                                                            .colorScheme
                                                            .surfaceContainerLowest,
                                                      ),
                                                      keyboardType:
                                                          TextInputType.number,
                                                    ),
                                                  ),
                                                ],
                                              ),
                                            ],
                                          ),
                                        ),
                                      ],
                                    ),
                                  ],
                                ),
                              ),

                              const SizedBox(width: 24),

                              // Right column - Image and attachments
                              Expanded(
                                flex: 2,
                                child: Column(
                                  crossAxisAlignment: CrossAxisAlignment.start,
                                  children: [
                                    // Image section
                                    Card(
                                      shape: RoundedRectangleBorder(
                                        borderRadius: BorderRadius.circular(12),
                                        side: BorderSide(
                                          color: Theme.of(context)
                                              .colorScheme
                                              .outline
                                              .withOpacity(0.3),
                                        ),
                                      ),
                                      elevation: 0,
                                      color: Theme.of(context)
                                          .colorScheme
                                          .surfaceContainerLow,
                                      child: Padding(
                                        padding: const EdgeInsets.all(16),
                                        child: Column(
                                          crossAxisAlignment:
                                              CrossAxisAlignment.start,
                                          children: [
                                            const Text(
                                              'Step Image',
                                              style: TextStyle(
                                                  fontWeight: FontWeight.bold),
                                            ),
                                            const SizedBox(height: 12),

                                            // Image preview
                                            if (imageUrl != null ||
                                                tempImageUrl != null) ...[
                                              Container(
                                                height: 160,
                                                clipBehavior: Clip.antiAlias,
                                                decoration: BoxDecoration(
                                                  color: Colors.grey[200],
                                                  borderRadius:
                                                      BorderRadius.circular(8),
                                                ),
                                                child: Stack(
                                                  fit: StackFit.expand,
                                                  children: [
                                                    _buildStepImage(
                                                        tempImageUrl ??
                                                            imageUrl!,
                                                        context),
                                                    if (isUploadingImage)
                                                      Container(
                                                        color: Colors.black
                                                            .withOpacity(0.5),
                                                        child: const Center(
                                                          child: Column(
                                                            mainAxisAlignment:
                                                                MainAxisAlignment
                                                                    .center,
                                                            children: [
                                                              CircularProgressIndicator(
                                                                valueColor:
                                                                    AlwaysStoppedAnimation<
                                                                            Color>(
                                                                        Colors
                                                                            .white),
                                                              ),
                                                              SizedBox(
                                                                  height: 8),
                                                              Text(
                                                                'Uploading...',
                                                                style:
                                                                    TextStyle(
                                                                  color: Colors
                                                                      .white,
                                                                  fontSize: 12,
                                                                ),
                                                              ),
                                                            ],
                                                          ),
                                                        ),
                                                      ),
                                                    Positioned(
                                                      top: 8,
                                                      right: 8,
                                                      child: Container(
                                                        decoration:
                                                            BoxDecoration(
                                                          color: Colors.black
                                                              .withOpacity(0.5),
                                                          borderRadius:
                                                              BorderRadius
                                                                  .circular(16),
                                                        ),
                                                        child: IconButton(
                                                          icon: const Icon(
                                                              Icons.fullscreen,
                                                              color:
                                                                  Colors.white,
                                                              size: 20),
                                                          onPressed: () {
                                                            // Show full-size image dialog
                                                            _showFullSizeImageDialog(
                                                                context,
                                                                tempImageUrl ??
                                                                    imageUrl!);
                                                          },
                                                          iconSize: 20,
                                                          padding:
                                                              const EdgeInsets
                                                                  .all(4),
                                                          constraints:
                                                              const BoxConstraints(),
                                                        ),
                                                      ),
                                                    ),
                                                  ],
                                                ),
                                              ),
                                              const SizedBox(height: 12),
                                            ] else ...[
                                              Container(
                                                height: 160,
                                                width: double.infinity,
                                                decoration: BoxDecoration(
                                                  color: Theme.of(context)
                                                      .colorScheme
                                                      .surfaceContainerLowest,
                                                  borderRadius:
                                                      BorderRadius.circular(8),
                                                  border: Border.all(
                                                    color: Theme.of(context)
                                                        .colorScheme
                                                        .outline
                                                        .withOpacity(0.3),
                                                  ),
                                                ),
                                                child: isUploadingImage
                                                    ? const Center(
                                                        child: Column(
                                                          mainAxisAlignment:
                                                              MainAxisAlignment
                                                                  .center,
                                                          children: [
                                                            CircularProgressIndicator(),
                                                            SizedBox(height: 8),
                                                            Text(
                                                                'Uploading image...',
                                                                style: TextStyle(
                                                                    color: Colors
                                                                        .grey)),
                                                          ],
                                                        ),
                                                      )
                                                    : const Center(
                                                        child: Column(
                                                          mainAxisAlignment:
                                                              MainAxisAlignment
                                                                  .center,
                                                          children: [
                                                            Icon(
                                                                Icons
                                                                    .image_outlined,
                                                                size: 40,
                                                                color: Colors
                                                                    .grey),
                                                            SizedBox(height: 8),
                                                            Text(
                                                                'No image selected',
                                                                style: TextStyle(
                                                                    color: Colors
                                                                        .grey)),
                                                          ],
                                                        ),
                                                      ),
                                              ),
                                              const SizedBox(height: 12),
                                            ],

                                            // Image buttons
                                            Row(
                                              mainAxisAlignment:
                                                  MainAxisAlignment.spaceEvenly,
                                              children: [
                                                Expanded(
                                                  child: ElevatedButton.icon(
                                                    icon: isUploadingImage
                                                        ? const SizedBox(
                                                            width: 18,
                                                            height: 18,
                                                            child:
                                                                CircularProgressIndicator(
                                                              strokeWidth: 2,
                                                              valueColor:
                                                                  AlwaysStoppedAnimation<
                                                                          Color>(
                                                                      Colors
                                                                          .white),
                                                            ),
                                                          )
                                                        : const Icon(
                                                            Icons.photo_camera,
                                                            size: 18),
                                                    label: Text(imageUrl == null
                                                        ? 'Add Image'
                                                        : 'Change'),
                                                    onPressed: isUploadingImage
                                                        ? null
                                                        : () async {
                                                            final stepId = DateTime
                                                                    .now()
                                                                .millisecondsSinceEpoch
                                                                .toString();
                                                            final url =
                                                                await _pickAndUploadImage(
                                                                    context,
                                                                    _sop.id,
                                                                    stepId);
                                                            if (url != null) {
                                                              setState(() {
                                                                imageUrl = url;
                                                              });
                                                            }
                                                          },
                                                    style: ElevatedButton
                                                        .styleFrom(
                                                      backgroundColor:
                                                          const Color(
                                                              0xFFBB2222),
                                                      foregroundColor:
                                                          Colors.white,
                                                      padding: const EdgeInsets
                                                          .symmetric(
                                                          vertical: 8,
                                                          horizontal: 12),
                                                    ),
                                                  ),
                                                ),
                                                if (imageUrl != null) ...[
                                                  const SizedBox(width: 8),
                                                  OutlinedButton.icon(
                                                    icon: const Icon(
                                                        Icons.delete_outline,
                                                        size: 18),
                                                    label: const Text('Remove'),
                                                    onPressed: isUploadingImage
                                                        ? null
                                                        : () {
                                                            setState(() {
                                                              imageUrl = null;
                                                            });
                                                          },
                                                    style: OutlinedButton
                                                        .styleFrom(
                                                      foregroundColor:
                                                          Colors.red,
                                                      side: const BorderSide(
                                                          color: Colors.red),
                                                      padding: const EdgeInsets
                                                          .symmetric(
                                                          vertical: 8,
                                                          horizontal: 12),
                                                    ),
                                                  ),
                                                ],
                                              ],
                                            ),
                                          ],
                                        ),
                                      ),
                                    ),
                                  ],
                                ),
                              ),
                            ],
                          ),

                          const SizedBox(height: 24),
                          const Divider(),
                          const SizedBox(height: 16),

                          // Tools and hazards sections in tabs
                          Card(
                            shape: RoundedRectangleBorder(
                              borderRadius: BorderRadius.circular(12),
                              side: BorderSide(
                                color: Theme.of(context)
                                    .colorScheme
                                    .outline
                                    .withOpacity(0.3),
                              ),
                            ),
                            elevation: 0,
                            child: Column(
                              children: [
                                DefaultTabController(
                                  length: 2,
                                  child: Column(
                                    children: [
                                      TabBar(
                                        dividerColor: Colors.transparent,
                                        tabs: [
                                          Tab(
                                            child: Row(
                                              mainAxisAlignment:
                                                  MainAxisAlignment.center,
                                              children: [
                                                Icon(Icons.build,
                                                    color: Theme.of(context)
                                                        .colorScheme
                                                        .primary),
                                                const SizedBox(width: 8),
                                                const Text('Tools Needed'),
                                              ],
                                            ),
                                          ),
                                          Tab(
                                            child: Row(
                                              mainAxisAlignment:
                                                  MainAxisAlignment.center,
                                              children: [
                                                const Icon(Icons.warning,
                                                    color: Colors.orange),
                                                const SizedBox(width: 8),
                                                const Text(
                                                    'Hazards & Warnings'),
                                              ],
                                            ),
                                          ),
                                        ],
                                        indicatorSize: TabBarIndicatorSize.tab,
                                        labelColor: Theme.of(context)
                                            .colorScheme
                                            .primary,
                                        unselectedLabelColor: Theme.of(context)
                                            .colorScheme
                                            .onSurfaceVariant,
                                        indicatorColor: Theme.of(context)
                                            .colorScheme
                                            .primary,
                                      ),
                                      Container(
                                        height: 1,
                                        color: Theme.of(context)
                                            .colorScheme
                                            .outline
                                            .withOpacity(0.2),
                                      ),
                                      SizedBox(
                                        height: 200,
                                        child: TabBarView(
                                          children: [
                                            // Tools tab
                                            Padding(
                                              padding: const EdgeInsets.all(16),
                                              child: Column(
                                                crossAxisAlignment:
                                                    CrossAxisAlignment.start,
                                                children: [
                                                  Row(
                                                    mainAxisAlignment:
                                                        MainAxisAlignment
                                                            .spaceBetween,
                                                    children: [
                                                      Text(
                                                        'Step-Specific Tools',
                                                        style: Theme.of(context)
                                                            .textTheme
                                                            .titleMedium,
                                                      ),
                                                      ElevatedButton.icon(
                                                        icon: const Icon(
                                                            Icons.add,
                                                            size: 18),
                                                        label: const Text(
                                                            'Add Tool'),
                                                        onPressed: () {
                                                          _showAddItemToListDialog(
                                                              'Tool', (tool) {
                                                            setState(() {
                                                              stepTools
                                                                  .add(tool);
                                                            });
                                                          });
                                                        },
                                                        style: ElevatedButton
                                                            .styleFrom(
                                                          backgroundColor:
                                                              Theme.of(context)
                                                                  .colorScheme
                                                                  .primary,
                                                          foregroundColor:
                                                              Theme.of(context)
                                                                  .colorScheme
                                                                  .onPrimary,
                                                          visualDensity:
                                                              VisualDensity
                                                                  .compact,
                                                        ),
                                                      ),
                                                    ],
                                                  ),
                                                  const SizedBox(height: 8),
                                                  Expanded(
                                                    child: stepTools.isEmpty
                                                        ? Center(
                                                            child: Text(
                                                              'No tools specified for this step',
                                                              style: TextStyle(
                                                                  color: Theme.of(
                                                                          context)
                                                                      .colorScheme
                                                                      .outline),
                                                            ),
                                                          )
                                                        : ListView.separated(
                                                            itemCount: stepTools
                                                                .length,
                                                            separatorBuilder: (_,
                                                                    __) =>
                                                                const Divider(
                                                                    height: 1),
                                                            itemBuilder:
                                                                (context,
                                                                    index) {
                                                              return ListTile(
                                                                dense: true,
                                                                leading:
                                                                    const Icon(
                                                                        Icons
                                                                            .build,
                                                                        size:
                                                                            20),
                                                                title: Text(
                                                                    stepTools[
                                                                        index]),
                                                                trailing:
                                                                    IconButton(
                                                                  icon: const Icon(
                                                                      Icons
                                                                          .delete_outline,
                                                                      size: 20),
                                                                  onPressed:
                                                                      () {
                                                                    setState(
                                                                        () {
                                                                      stepTools
                                                                          .removeAt(
                                                                              index);
                                                                    });
                                                                  },
                                                                  visualDensity:
                                                                      VisualDensity
                                                                          .compact,
                                                                ),
                                                              );
                                                            },
                                                          ),
                                                  ),
                                                ],
                                              ),
                                            ),

                                            // Hazards tab
                                            Padding(
                                              padding: const EdgeInsets.all(16),
                                              child: Column(
                                                crossAxisAlignment:
                                                    CrossAxisAlignment.start,
                                                children: [
                                                  Row(
                                                    mainAxisAlignment:
                                                        MainAxisAlignment
                                                            .spaceBetween,
                                                    children: [
                                                      Text(
                                                        'Step-Specific Hazards',
                                                        style: Theme.of(context)
                                                            .textTheme
                                                            .titleMedium,
                                                      ),
                                                      FilledButton.tonalIcon(
                                                        icon: const Icon(
                                                            Icons.add,
                                                            size: 18),
                                                        label: const Text(
                                                            'Add Hazard'),
                                                        onPressed: () {
                                                          _showAddItemToListDialog(
                                                              'Hazard',
                                                              (hazard) {
                                                            setState(() {
                                                              stepHazards
                                                                  .add(hazard);
                                                            });
                                                          });
                                                        },
                                                        style: FilledButton
                                                            .styleFrom(
                                                          backgroundColor:
                                                              Colors.orange
                                                                  .shade100,
                                                          foregroundColor:
                                                              Colors.orange
                                                                  .shade900,
                                                          visualDensity:
                                                              VisualDensity
                                                                  .compact,
                                                        ),
                                                      ),
                                                    ],
                                                  ),
                                                  const SizedBox(height: 8),
                                                  Expanded(
                                                    child: stepHazards.isEmpty
                                                        ? Center(
                                                            child: Text(
                                                              'No hazards specified for this step',
                                                              style: TextStyle(
                                                                  color: Theme.of(
                                                                          context)
                                                                      .colorScheme
                                                                      .outline),
                                                            ),
                                                          )
                                                        : ListView.separated(
                                                            itemCount:
                                                                stepHazards
                                                                    .length,
                                                            separatorBuilder: (_,
                                                                    __) =>
                                                                const Divider(
                                                                    height: 1),
                                                            itemBuilder:
                                                                (context,
                                                                    index) {
                                                              return ListTile(
                                                                dense: true,
                                                                leading: const Icon(
                                                                    Icons
                                                                        .warning,
                                                                    size: 20,
                                                                    color: Colors
                                                                        .orange),
                                                                title: Text(
                                                                    stepHazards[
                                                                        index]),
                                                                trailing:
                                                                    IconButton(
                                                                  icon: const Icon(
                                                                      Icons
                                                                          .delete_outline,
                                                                      size: 20),
                                                                  onPressed:
                                                                      () {
                                                                    setState(
                                                                        () {
                                                                      stepHazards
                                                                          .removeAt(
                                                                              index);
                                                                    });
                                                                  },
                                                                  visualDensity:
                                                                      VisualDensity
                                                                          .compact,
                                                                ),
                                                              );
                                                            },
                                                          ),
                                                  ),
                                                ],
                                              ),
                                            ),
                                          ],
                                        ),
                                      ),
                                    ],
                                  ),
                                ),
                              ],
                            ),
                          ),
                        ],
                      ),
                    ),
                  ),
                ),

                // Bottom action buttons
                Container(
                  padding:
                      const EdgeInsets.symmetric(horizontal: 24, vertical: 16),
                  decoration: BoxDecoration(
                    color: Theme.of(context).colorScheme.surfaceContainerLow,
                    borderRadius: const BorderRadius.only(
                      bottomLeft: Radius.circular(16),
                      bottomRight: Radius.circular(16),
                    ),
                    border: Border(
                      top: BorderSide(
                          color: Theme.of(context)
                              .colorScheme
                              .outline
                              .withOpacity(0.2)),
                    ),
                  ),
                  child: Row(
                    mainAxisAlignment: MainAxisAlignment.end,
                    children: [
                      OutlinedButton(
                        onPressed: () => Navigator.pop(context),
                        child: const Text('Cancel',
                            style: TextStyle(fontSize: 14)),
                        style: OutlinedButton.styleFrom(
                          padding: const EdgeInsets.symmetric(
                              horizontal: 20, vertical: 10),
                        ),
                      ),
                      const SizedBox(width: 16),
                      FilledButton.icon(
                        icon: const Icon(Icons.add, size: 18),
                        label: const Text('Add Step',
                            style: TextStyle(fontSize: 14)),
                        onPressed: () {
                          // Validate required fields
                          if (titleController.text.trim().isEmpty ||
                              instructionController.text.trim().isEmpty) {
                            ScaffoldMessenger.of(context).showSnackBar(
                              const SnackBar(
                                content: Text(
                                    'Please fill in title and instructions'),
                              ),
                            );
                            return;
                          }

                          // Calculate total time in seconds
                          int hours = int.tryParse(
                                  estimatedHoursController.text.trim()) ??
                              0;
                          int minutes = int.tryParse(
                                  estimatedMinutesController.text.trim()) ??
                              0;
                          int seconds = int.tryParse(
                                  estimatedSecondsController.text.trim()) ??
                              0;

                          int totalSeconds =
                              (hours * 3600) + (minutes * 60) + seconds;

                          if (kDebugMode) {
                            print('Step image URL: $imageUrl');
                          }

                          // Create the new step
                          final newStep = SOPStep(
                            id: uuid.v4(),
                            title: titleController.text.trim(),
                            instruction: instructionController.text.trim(),
                            imageUrl: imageUrl,
                            helpNote: helpNoteController.text.trim().isNotEmpty
                                ? helpNoteController.text.trim()
                                : null,
                            assignedTo:
                                assignedToController.text.trim().isNotEmpty
                                    ? assignedToController.text.trim()
                                    : null,
                            estimatedTime:
                                totalSeconds > 0 ? totalSeconds : null,
                            stepTools: stepTools,
                            stepHazards: stepHazards,
                          );

                          if (kDebugMode) {
                            print(
                                'Created step with ID: ${newStep.id}, Image URL: ${newStep.imageUrl}');
                            print('Step tools: ${newStep.stepTools}');
                            print('Step hazards: ${newStep.stepHazards}');
                          }

                          // Add the step to the SOP
                          final updatedSteps = List<SOPStep>.from(_sop.steps)
                            ..add(newStep);
                          final updatedSop = _sop.copyWith(steps: updatedSteps);

                          // Update locally without saving to Firebase
                          _updateSOPLocally(updatedSop);

                          if (kDebugMode) {
                            print(
                                'SOP updated locally with ${updatedSop.steps.length} steps');
                            print(
                                'Last step image URL: ${updatedSop.steps.last.imageUrl}');
                          }

                          Navigator.pop(context);
                        },
                        style: FilledButton.styleFrom(
                          backgroundColor: const Color(0xFFBB2222),
                          foregroundColor: Colors.white,
                          padding: const EdgeInsets.symmetric(
                              horizontal: 20, vertical: 10),
                        ),
                      ),
                    ],
                  ),
                ),
              ],
            ),
          ),
        ),
      ),
    );
  }

  void _showAddItemDialog(String itemType, Function(String) onAdd) {
    final itemController = TextEditingController();

    showDialog(
      context: context,
      builder: (context) => AlertDialog(
        title: Text('Add $itemType'),
        content: TextField(
          controller: itemController,
          decoration: InputDecoration(
            labelText: itemType,
            border: OutlineInputBorder(),
            hintText: 'Enter $itemType name',
          ),
        ),
        actions: [
          TextButton(
            onPressed: () => Navigator.pop(context),
            child: const Text('Cancel'),
          ),
          ElevatedButton(
            onPressed: () {
              if (itemController.text.isNotEmpty) {
                onAdd(itemController.text);
                Navigator.pop(context);
              }
            },
            child: const Text('Add'),
          ),
        ],
      ),
    );
  }

  void _showDeleteConfirmationDialog() {
    showDialog(
      context: context,
      builder: (context) => AlertDialog(
        title: const Text('Delete SOP'),
        content: const Text(
            'Are you sure you want to delete this SOP? This cannot be undone.'),
        actions: [
          TextButton(
            onPressed: () {
              Navigator.pop(context);
            },
            child: const Text('Cancel'),
          ),
          TextButton(
            onPressed: () async {
              Navigator.pop(context);
              setState(() {
                _isLoading = true;
              });

              try {
                final sopService =
                    Provider.of<SOPService>(context, listen: false);
                await sopService.deleteSop(_sop.id);

                // Explicitly refresh the SOP list
                await sopService.refreshSOPs();

                if (mounted) {
                  ScaffoldMessenger.of(context).showSnackBar(
                    const SnackBar(content: Text('SOP deleted successfully')),
                  );
                  context.go('/sops');
                }
              } catch (e) {
                setState(() {
                  _isLoading = false;
                });
                if (mounted) {
                  ScaffoldMessenger.of(context).showSnackBar(
                    SnackBar(content: Text('Error deleting SOP: $e')),
                  );
                }
              }
            },
            style: TextButton.styleFrom(foregroundColor: Colors.red),
            child: const Text('Delete'),
          ),
        ],
      ),
    );
  }

  void _showEditStepDialog(SOPStep step, int index) {
    final titleController = TextEditingController(text: step.title);
    final instructionController = TextEditingController(text: step.instruction);
    final helpNoteController = TextEditingController(text: step.helpNote ?? '');
    final assignedToController =
        TextEditingController(text: step.assignedTo ?? '');

    // Replace single time controller with three separate controllers & initialize them
    final estimatedHoursController = TextEditingController(text: '0');
    final estimatedMinutesController = TextEditingController(text: '0');
    final estimatedSecondsController = TextEditingController(text: '0');

    // Parse existing time in seconds into hours, minutes, seconds
    if (step.estimatedTime != null) {
      int totalSeconds = step.estimatedTime!;
      int hours = totalSeconds ~/ 3600;
      int minutes = (totalSeconds % 3600) ~/ 60;
      int seconds = totalSeconds % 60;

      estimatedHoursController.text = hours.toString();
      estimatedMinutesController.text = minutes.toString();
      estimatedSecondsController.text = seconds.toString();
    }

    String? imageUrl = step.imageUrl;
    bool isUploadingImage = false;
    String? tempImageUrl; // Temporary URL for preview during upload
    List<String> stepTools = List<String>.from(step.stepTools);
    List<String> stepHazards = List<String>.from(step.stepHazards);

    showDialog(
      context: context,
      barrierDismissible: false,
      builder: (dialogContext) => StatefulBuilder(
        builder: (context, setState) => Dialog(
          shape:
              RoundedRectangleBorder(borderRadius: BorderRadius.circular(16)),
          backgroundColor: Theme.of(context).colorScheme.surface,
          elevation: 8,
          insetPadding:
              const EdgeInsets.symmetric(horizontal: 20, vertical: 24),
          child: ConstrainedBox(
            constraints: const BoxConstraints(maxWidth: 800, maxHeight: 700),
            child: Column(
              mainAxisSize: MainAxisSize.min,
              children: [
                // Dialog header with step number and actions
                Container(
                  padding:
                      const EdgeInsets.symmetric(horizontal: 24, vertical: 16),
                  decoration: BoxDecoration(
                    color: Theme.of(context).colorScheme.surfaceContainerHigh,
                    borderRadius: const BorderRadius.only(
                      topLeft: Radius.circular(16),
                      topRight: Radius.circular(16),
                    ),
                  ),
                  child: Row(
                    children: [
                      CircleAvatar(
                        radius: 18,
                        backgroundColor: Theme.of(context).colorScheme.primary,
                        foregroundColor:
                            Theme.of(context).colorScheme.onPrimary,
                        child: Text('${index + 1}',
                            style:
                                const TextStyle(fontWeight: FontWeight.bold)),
                      ),
                      const SizedBox(width: 16),
                      Text(
                        'Edit Step',
                        style: Theme.of(context).textTheme.titleLarge,
                      ),
                      const Spacer(),
                      IconButton(
                        icon: const Icon(Icons.close),
                        tooltip: 'Cancel',
                        onPressed: () => Navigator.pop(context),
                      ),
                    ],
                  ),
                ),

                Expanded(
                  child: Scrollbar(
                    child: SingleChildScrollView(
                      padding: const EdgeInsets.all(24),
                      child: Column(
                        crossAxisAlignment: CrossAxisAlignment.start,
                        children: [
                          // Two-column layout for main content
                          Row(
                            crossAxisAlignment: CrossAxisAlignment.start,
                            children: [
                              // Left column - Basic info and instruction
                              Expanded(
                                flex: 3,
                                child: Column(
                                  crossAxisAlignment: CrossAxisAlignment.start,
                                  children: [
                                    // Title field
                                    TextField(
                                      controller: titleController,
                                      decoration: InputDecoration(
                                        labelText: 'Step Title',
                                        hintText:
                                            'Enter a clear, descriptive title',
                                        border: OutlineInputBorder(
                                          borderRadius:
                                              BorderRadius.circular(8),
                                          borderSide: BorderSide(
                                            color: Theme.of(context)
                                                .colorScheme
                                                .outline,
                                          ),
                                        ),
                                        prefixIcon: Icon(Icons.title,
                                            color: Theme.of(context)
                                                .colorScheme
                                                .primary),
                                        filled: true,
                                        fillColor: Theme.of(context)
                                            .colorScheme
                                            .surfaceContainerLowest,
                                        contentPadding:
                                            const EdgeInsets.symmetric(
                                                horizontal: 16, vertical: 12),
                                      ),
                                    ),
                                    const SizedBox(height: 16),

                                    // Instructions field
                                    TextField(
                                      controller: instructionController,
                                      decoration: InputDecoration(
                                        labelText: 'Instructions',
                                        hintText:
                                            'Describe what to do in this step',
                                        border: OutlineInputBorder(
                                          borderRadius:
                                              BorderRadius.circular(8),
                                          borderSide: BorderSide(
                                            color: Theme.of(context)
                                                .colorScheme
                                                .outline,
                                          ),
                                        ),
                                        alignLabelWithHint: true,
                                        prefixIcon: Icon(Icons.description,
                                            color: Theme.of(context)
                                                .colorScheme
                                                .primary),
                                        filled: true,
                                        fillColor: Theme.of(context)
                                            .colorScheme
                                            .surfaceContainerLowest,
                                        contentPadding:
                                            const EdgeInsets.symmetric(
                                                horizontal: 16, vertical: 12),
                                      ),
                                      maxLines: 4,
                                    ),
                                    const SizedBox(height: 16),

                                    // Help note field
                                    TextField(
                                      controller: helpNoteController,
                                      decoration: InputDecoration(
                                        labelText: 'Help Note (Optional)',
                                        hintText:
                                            'Add helpful tips or additional information',
                                        border: OutlineInputBorder(
                                          borderRadius:
                                              BorderRadius.circular(8),
                                          borderSide: BorderSide(
                                            color: Theme.of(context)
                                                .colorScheme
                                                .outline,
                                          ),
                                        ),
                                        prefixIcon: Icon(Icons.help_outline,
                                            color: Theme.of(context)
                                                .colorScheme
                                                .primary),
                                        filled: true,
                                        fillColor: Theme.of(context)
                                            .colorScheme
                                            .surfaceContainerLowest,
                                        contentPadding:
                                            const EdgeInsets.symmetric(
                                                horizontal: 16, vertical: 12),
                                      ),
                                      maxLines: 2,
                                    ),
                                    const SizedBox(height: 16),

                                    // Additional details in a row
                                    Row(
                                      children: [
                                        // Assigned to field
                                        Expanded(
                                          child: TextField(
                                            controller: assignedToController,
                                            decoration: InputDecoration(
                                              labelText: 'Assigned To',
                                              hintText: 'Person or role',
                                              border: OutlineInputBorder(
                                                borderRadius:
                                                    BorderRadius.circular(8),
                                                borderSide: BorderSide(
                                                  color: Theme.of(context)
                                                      .colorScheme
                                                      .outline,
                                                ),
                                              ),
                                              prefixIcon: Icon(
                                                  Icons.person_outline,
                                                  color: Theme.of(context)
                                                      .colorScheme
                                                      .primary),
                                              filled: true,
                                              fillColor: Theme.of(context)
                                                  .colorScheme
                                                  .surfaceContainerLowest,
                                              contentPadding:
                                                  const EdgeInsets.symmetric(
                                                      horizontal: 16,
                                                      vertical: 12),
                                            ),
                                          ),
                                        ),
                                        const SizedBox(width: 16),

                                        // Estimated time fields (hours, minutes, seconds)
                                        Expanded(
                                          child: Column(
                                            crossAxisAlignment:
                                                CrossAxisAlignment.start,
                                            children: [
                                              Text(
                                                'Estimated Time',
                                                style: TextStyle(
                                                  color: Theme.of(context)
                                                      .colorScheme
                                                      .onSurface
                                                      .withOpacity(0.7),
                                                  fontSize: 12,
                                                ),
                                              ),
                                              const SizedBox(height: 4),
                                              Row(
                                                children: [
                                                  // Hours
                                                  Expanded(
                                                    child: TextField(
                                                      controller:
                                                          estimatedHoursController,
                                                      decoration:
                                                          InputDecoration(
                                                        labelText: 'Hours',
                                                        border:
                                                            OutlineInputBorder(
                                                          borderRadius:
                                                              BorderRadius
                                                                  .circular(8),
                                                          borderSide:
                                                              BorderSide(
                                                            color: Theme.of(
                                                                    context)
                                                                .colorScheme
                                                                .outline,
                                                          ),
                                                        ),
                                                        contentPadding:
                                                            const EdgeInsets
                                                                .symmetric(
                                                                horizontal: 8,
                                                                vertical: 12),
                                                        filled: true,
                                                        fillColor: Theme.of(
                                                                context)
                                                            .colorScheme
                                                            .surfaceContainerLowest,
                                                      ),
                                                      keyboardType:
                                                          TextInputType.number,
                                                    ),
                                                  ),
                                                  const SizedBox(width: 8),
                                                  // Minutes
                                                  Expanded(
                                                    child: TextField(
                                                      controller:
                                                          estimatedMinutesController,
                                                      decoration:
                                                          InputDecoration(
                                                        labelText: 'Mins',
                                                        border:
                                                            OutlineInputBorder(
                                                          borderRadius:
                                                              BorderRadius
                                                                  .circular(8),
                                                          borderSide:
                                                              BorderSide(
                                                            color: Theme.of(
                                                                    context)
                                                                .colorScheme
                                                                .outline,
                                                          ),
                                                        ),
                                                        contentPadding:
                                                            const EdgeInsets
                                                                .symmetric(
                                                                horizontal: 8,
                                                                vertical: 12),
                                                        filled: true,
                                                        fillColor: Theme.of(
                                                                context)
                                                            .colorScheme
                                                            .surfaceContainerLowest,
                                                      ),
                                                      keyboardType:
                                                          TextInputType.number,
                                                    ),
                                                  ),
                                                  const SizedBox(width: 8),
                                                  // Seconds
                                                  Expanded(
                                                    child: TextField(
                                                      controller:
                                                          estimatedSecondsController,
                                                      decoration:
                                                          InputDecoration(
                                                        labelText: 'Secs',
                                                        border:
                                                            OutlineInputBorder(
                                                          borderRadius:
                                                              BorderRadius
                                                                  .circular(8),
                                                          borderSide:
                                                              BorderSide(
                                                            color: Theme.of(
                                                                    context)
                                                                .colorScheme
                                                                .outline,
                                                          ),
                                                        ),
                                                        contentPadding:
                                                            const EdgeInsets
                                                                .symmetric(
                                                                horizontal: 8,
                                                                vertical: 12),
                                                        filled: true,
                                                        fillColor: Theme.of(
                                                                context)
                                                            .colorScheme
                                                            .surfaceContainerLowest,
                                                      ),
                                                      keyboardType:
                                                          TextInputType.number,
                                                    ),
                                                  ),
                                                ],
                                              ),
                                            ],
                                          ),
                                        ),
                                      ],
                                    ),
                                  ],
                                ),
                              ),

                              const SizedBox(width: 24),

                              // Right column - Image and attachments
                              Expanded(
                                flex: 2,
                                child: Column(
                                  crossAxisAlignment: CrossAxisAlignment.start,
                                  children: [
                                    // Image section
                                    Card(
                                      shape: RoundedRectangleBorder(
                                        borderRadius: BorderRadius.circular(12),
                                        side: BorderSide(
                                          color: Theme.of(context)
                                              .colorScheme
                                              .outline
                                              .withOpacity(0.3),
                                        ),
                                      ),
                                      elevation: 0,
                                      color: Theme.of(context)
                                          .colorScheme
                                          .surfaceContainerLow,
                                      child: Padding(
                                        padding: const EdgeInsets.all(16),
                                        child: Column(
                                          crossAxisAlignment:
                                              CrossAxisAlignment.start,
                                          children: [
                                            const Text(
                                              'Step Image',
                                              style: TextStyle(
                                                  fontWeight: FontWeight.bold),
                                            ),
                                            const SizedBox(height: 12),

                                            // Image preview
                                            if (imageUrl != null ||
                                                tempImageUrl != null) ...[
                                              Container(
                                                height: 160,
                                                clipBehavior: Clip.antiAlias,
                                                decoration: BoxDecoration(
                                                  color: Colors.grey[200],
                                                  borderRadius:
                                                      BorderRadius.circular(8),
                                                ),
                                                child: Stack(
                                                  fit: StackFit.expand,
                                                  children: [
                                                    _buildStepImage(
                                                        tempImageUrl ??
                                                            imageUrl!,
                                                        context),
                                                    if (isUploadingImage)
                                                      Container(
                                                        color: Colors.black
                                                            .withOpacity(0.5),
                                                        child: const Center(
                                                          child: Column(
                                                            mainAxisAlignment:
                                                                MainAxisAlignment
                                                                    .center,
                                                            children: [
                                                              CircularProgressIndicator(
                                                                valueColor:
                                                                    AlwaysStoppedAnimation<
                                                                            Color>(
                                                                        Colors
                                                                            .white),
                                                              ),
                                                              SizedBox(
                                                                  height: 8),
                                                              Text(
                                                                'Uploading...',
                                                                style:
                                                                    TextStyle(
                                                                  color: Colors
                                                                      .white,
                                                                  fontSize: 12,
                                                                ),
                                                              ),
                                                            ],
                                                          ),
                                                        ),
                                                      ),
                                                    Positioned(
                                                      top: 8,
                                                      right: 8,
                                                      child: Container(
                                                        decoration:
                                                            BoxDecoration(
                                                          color: Colors.black
                                                              .withOpacity(0.5),
                                                          borderRadius:
                                                              BorderRadius
                                                                  .circular(16),
                                                        ),
                                                        child: IconButton(
                                                          icon: const Icon(
                                                              Icons.fullscreen,
                                                              color:
                                                                  Colors.white,
                                                              size: 20),
                                                          onPressed: () {
                                                            // Show full-size image dialog
                                                            _showFullSizeImageDialog(
                                                                context,
                                                                tempImageUrl ??
                                                                    imageUrl!);
                                                          },
                                                          iconSize: 20,
                                                          padding:
                                                              const EdgeInsets
                                                                  .all(4),
                                                          constraints:
                                                              const BoxConstraints(),
                                                        ),
                                                      ),
                                                    ),
                                                  ],
                                                ),
                                              ),
                                              const SizedBox(height: 12),
                                            ] else ...[
                                              Container(
                                                height: 160,
                                                width: double.infinity,
                                                decoration: BoxDecoration(
                                                  color: Theme.of(context)
                                                      .colorScheme
                                                      .surfaceContainerLowest,
                                                  borderRadius:
                                                      BorderRadius.circular(8),
                                                  border: Border.all(
                                                    color: Theme.of(context)
                                                        .colorScheme
                                                        .outline
                                                        .withOpacity(0.3),
                                                  ),
                                                ),
                                                child: isUploadingImage
                                                    ? const Center(
                                                        child: Column(
                                                          mainAxisAlignment:
                                                              MainAxisAlignment
                                                                  .center,
                                                          children: [
                                                            CircularProgressIndicator(),
                                                            SizedBox(height: 8),
                                                            Text(
                                                                'Uploading image...',
                                                                style: TextStyle(
                                                                    color: Colors
                                                                        .grey)),
                                                          ],
                                                        ),
                                                      )
                                                    : const Center(
                                                        child: Column(
                                                          mainAxisAlignment:
                                                              MainAxisAlignment
                                                                  .center,
                                                          children: [
                                                            Icon(
                                                                Icons
                                                                    .image_outlined,
                                                                size: 40,
                                                                color: Colors
                                                                    .grey),
                                                            SizedBox(height: 8),
                                                            Text(
                                                                'No image selected',
                                                                style: TextStyle(
                                                                    color: Colors
                                                                        .grey)),
                                                          ],
                                                        ),
                                                      ),
                                              ),
                                              const SizedBox(height: 12),
                                            ],

                                            // Image buttons
                                            Row(
                                              mainAxisAlignment:
                                                  MainAxisAlignment.spaceEvenly,
                                              children: [
                                                Expanded(
                                                  child: ElevatedButton.icon(
                                                    icon: isUploadingImage
                                                        ? const SizedBox(
                                                            width: 18,
                                                            height: 18,
                                                            child:
                                                                CircularProgressIndicator(
                                                              strokeWidth: 2,
                                                              valueColor:
                                                                  AlwaysStoppedAnimation<
                                                                          Color>(
                                                                      Colors
                                                                          .white),
                                                            ),
                                                          )
                                                        : const Icon(
                                                            Icons.photo_camera,
                                                            size: 18),
                                                    label: Text(imageUrl == null
                                                        ? 'Add Image'
                                                        : 'Change'),
                                                    onPressed: isUploadingImage
                                                        ? null
                                                        : () async {
                                                            final stepId = DateTime
                                                                    .now()
                                                                .millisecondsSinceEpoch
                                                                .toString();
<<<<<<< HEAD

                                                            // First pick the image
                                                            final ImagePicker
                                                                picker =
                                                                ImagePicker();
                                                            final XFile? image =
                                                                await picker
                                                                    .pickImage(
                                                              source:
                                                                  ImageSource
                                                                      .gallery,
                                                              imageQuality: 80,
                                                              maxWidth: 1200,
                                                              maxHeight: 1200,
                                                            );

                                                            if (image != null) {
                                                              // Create a temporary data URL for preview
                                                              final Uint8List
                                                                  imageBytes =
                                                                  await image
                                                                      .readAsBytes();
                                                              final String
                                                                  tempDataUrl =
                                                                  'data:image/jpeg;base64,${base64Encode(imageBytes)}';

                                                              setState(() {
                                                                isUploadingImage =
                                                                    true;
                                                                tempImageUrl =
                                                                    tempDataUrl;
                                                              });

                                                              try {
                                                                // Upload the image directly using the bytes
                                                                final sopService =
                                                                    Provider.of<
                                                                            SOPService>(
                                                                        context,
                                                                        listen:
                                                                            false);
                                                                final String?
                                                                    url =
                                                                    await sopService.uploadImageFromDataUrl(
                                                                        tempDataUrl,
                                                                        _sop.id,
                                                                        stepId);

                                                                setState(() {
                                                                  isUploadingImage =
                                                                      false;
                                                                  tempImageUrl =
                                                                      null;
                                                                  if (url !=
                                                                      null) {
                                                                    imageUrl =
                                                                        url;

                                                                    // Update the step in the main SOP state
                                                                    final updatedSteps =
                                                                        List<SOPStep>.from(
                                                                            _sop.steps);
                                                                    updatedSteps[
                                                                        index] = updatedSteps[
                                                                            index]
                                                                        .copyWith(
                                                                      imageUrl:
                                                                          url,
                                                                    );
                                                                    _sop = _sop
                                                                        .copyWith(
                                                                            steps:
                                                                                updatedSteps);
                                                                  }
                                                                });
                                                              } catch (e) {
                                                                setState(() {
                                                                  isUploadingImage =
                                                                      false;
                                                                  tempImageUrl =
                                                                      null;
                                                                });
                                                                if (kDebugMode) {
                                                                  print(
                                                                      'Error uploading image: $e');
                                                                }
                                                                ScaffoldMessenger.of(
                                                                        context)
                                                                    .showSnackBar(
                                                                  SnackBar(
                                                                      content: Text(
                                                                          'Error uploading image: $e')),
                                                                );
                                                              }
=======
                                                            final url =
                                                                await _pickAndUploadImage(
                                                                    context,
                                                                    _sop.id,
                                                                    stepId);
                                                            if (url != null) {
                                                              setState(() {
                                                                imageUrl = url;
                                                              });
>>>>>>> 7accfa1a
                                                            }
                                                          },
                                                    style: ElevatedButton
                                                        .styleFrom(
                                                      backgroundColor:
                                                          const Color(
                                                              0xFFBB2222),
                                                      foregroundColor:
                                                          Colors.white,
                                                      padding: const EdgeInsets
                                                          .symmetric(
                                                          vertical: 8,
                                                          horizontal: 12),
                                                    ),
                                                  ),
                                                ),
                                                if (imageUrl != null) ...[
                                                  const SizedBox(width: 8),
                                                  OutlinedButton.icon(
                                                    icon: const Icon(
                                                        Icons.delete_outline,
                                                        size: 18),
                                                    label: const Text('Remove'),
                                                    onPressed: isUploadingImage
                                                        ? null
                                                        : () {
                                                            setState(() {
                                                              imageUrl = null;
                                                            });
                                                          },
                                                    style: OutlinedButton
                                                        .styleFrom(
                                                      foregroundColor:
                                                          Colors.red,
                                                      side: const BorderSide(
                                                          color: Colors.red),
                                                      padding: const EdgeInsets
                                                          .symmetric(
                                                          vertical: 8,
                                                          horizontal: 12),
                                                    ),
                                                  ),
                                                ],
                                              ],
                                            ),
                                          ],
                                        ),
                                      ),
                                    ),
                                  ],
                                ),
                              ),
                            ],
                          ),

                          const SizedBox(height: 24),
                          const Divider(),
                          const SizedBox(height: 16),

                          // Tools and hazards sections in tabs
                          Card(
                            shape: RoundedRectangleBorder(
                              borderRadius: BorderRadius.circular(12),
                              side: BorderSide(
                                color: Theme.of(context)
                                    .colorScheme
                                    .outline
                                    .withOpacity(0.3),
                              ),
                            ),
                            elevation: 0,
                            child: Column(
                              children: [
                                DefaultTabController(
                                  length: 2,
                                  child: Column(
                                    children: [
                                      TabBar(
                                        dividerColor: Colors.transparent,
                                        tabs: [
                                          Tab(
                                            child: Row(
                                              mainAxisAlignment:
                                                  MainAxisAlignment.center,
                                              children: [
                                                Icon(Icons.build,
                                                    color: Theme.of(context)
                                                        .colorScheme
                                                        .primary),
                                                const SizedBox(width: 8),
                                                const Text('Tools Needed'),
                                              ],
                                            ),
                                          ),
                                          Tab(
                                            child: Row(
                                              mainAxisAlignment:
                                                  MainAxisAlignment.center,
                                              children: [
                                                const Icon(Icons.warning,
                                                    color: Colors.orange),
                                                const SizedBox(width: 8),
                                                const Text(
                                                    'Hazards & Warnings'),
                                              ],
                                            ),
                                          ),
                                        ],
                                        indicatorSize: TabBarIndicatorSize.tab,
                                        labelColor: Theme.of(context)
                                            .colorScheme
                                            .primary,
                                        unselectedLabelColor: Theme.of(context)
                                            .colorScheme
                                            .onSurfaceVariant,
                                        indicatorColor: Theme.of(context)
                                            .colorScheme
                                            .primary,
                                      ),
                                      Container(
                                        height: 1,
                                        color: Theme.of(context)
                                            .colorScheme
                                            .outline
                                            .withOpacity(0.2),
                                      ),
                                      SizedBox(
                                        height: 200,
                                        child: TabBarView(
                                          children: [
                                            // Tools tab
                                            Padding(
                                              padding: const EdgeInsets.all(16),
                                              child: Column(
                                                crossAxisAlignment:
                                                    CrossAxisAlignment.start,
                                                children: [
                                                  Row(
                                                    mainAxisAlignment:
                                                        MainAxisAlignment
                                                            .spaceBetween,
                                                    children: [
                                                      Text(
                                                        'Step-Specific Tools',
                                                        style: Theme.of(context)
                                                            .textTheme
                                                            .titleMedium,
                                                      ),
                                                      ElevatedButton.icon(
                                                        icon: const Icon(
                                                            Icons.add,
                                                            size: 18),
                                                        label: const Text(
                                                            'Add Tool'),
                                                        onPressed: () {
                                                          _showAddItemToListDialog(
                                                              'Tool', (tool) {
                                                            setState(() {
                                                              stepTools
                                                                  .add(tool);
                                                            });
                                                          });
                                                        },
                                                        style: ElevatedButton
                                                            .styleFrom(
                                                          backgroundColor:
                                                              Theme.of(context)
                                                                  .colorScheme
                                                                  .primary,
                                                          foregroundColor:
                                                              Theme.of(context)
                                                                  .colorScheme
                                                                  .onPrimary,
                                                          visualDensity:
                                                              VisualDensity
                                                                  .compact,
                                                        ),
                                                      ),
                                                    ],
                                                  ),
                                                  const SizedBox(height: 8),
                                                  Expanded(
                                                    child: stepTools.isEmpty
                                                        ? Center(
                                                            child: Text(
                                                              'No tools specified for this step',
                                                              style: TextStyle(
                                                                  color: Theme.of(
                                                                          context)
                                                                      .colorScheme
                                                                      .outline),
                                                            ),
                                                          )
                                                        : ListView.separated(
                                                            itemCount: stepTools
                                                                .length,
                                                            separatorBuilder: (_,
                                                                    __) =>
                                                                const Divider(
                                                                    height: 1),
                                                            itemBuilder:
                                                                (context,
                                                                    index) {
                                                              return ListTile(
                                                                dense: true,
                                                                leading:
                                                                    const Icon(
                                                                        Icons
                                                                            .build,
                                                                        size:
                                                                            20),
                                                                title: Text(
                                                                    stepTools[
                                                                        index]),
                                                                trailing:
                                                                    IconButton(
                                                                  icon: const Icon(
                                                                      Icons
                                                                          .delete_outline,
                                                                      size: 20),
                                                                  onPressed:
                                                                      () {
                                                                    setState(
                                                                        () {
                                                                      stepTools
                                                                          .removeAt(
                                                                              index);
                                                                    });
                                                                  },
                                                                  visualDensity:
                                                                      VisualDensity
                                                                          .compact,
                                                                ),
                                                              );
                                                            },
                                                          ),
                                                  ),
                                                ],
                                              ),
                                            ),

                                            // Hazards tab
                                            Padding(
                                              padding: const EdgeInsets.all(16),
                                              child: Column(
                                                crossAxisAlignment:
                                                    CrossAxisAlignment.start,
                                                children: [
                                                  Row(
                                                    mainAxisAlignment:
                                                        MainAxisAlignment
                                                            .spaceBetween,
                                                    children: [
                                                      Text(
                                                        'Step-Specific Hazards',
                                                        style: Theme.of(context)
                                                            .textTheme
                                                            .titleMedium,
                                                      ),
                                                      FilledButton.tonalIcon(
                                                        icon: const Icon(
                                                            Icons.add,
                                                            size: 18),
                                                        label: const Text(
                                                            'Add Hazard'),
                                                        onPressed: () {
                                                          _showAddItemToListDialog(
                                                              'Hazard',
                                                              (hazard) {
                                                            setState(() {
                                                              stepHazards
                                                                  .add(hazard);
                                                            });
                                                          });
                                                        },
                                                        style: FilledButton
                                                            .styleFrom(
                                                          backgroundColor:
                                                              Colors.orange
                                                                  .shade100,
                                                          foregroundColor:
                                                              Colors.orange
                                                                  .shade900,
                                                          visualDensity:
                                                              VisualDensity
                                                                  .compact,
                                                        ),
                                                      ),
                                                    ],
                                                  ),
                                                  const SizedBox(height: 8),
                                                  Expanded(
                                                    child: stepHazards.isEmpty
                                                        ? Center(
                                                            child: Text(
                                                              'No hazards specified for this step',
                                                              style: TextStyle(
                                                                  color: Theme.of(
                                                                          context)
                                                                      .colorScheme
                                                                      .outline),
                                                            ),
                                                          )
                                                        : ListView.separated(
                                                            itemCount:
                                                                stepHazards
                                                                    .length,
                                                            separatorBuilder: (_,
                                                                    __) =>
                                                                const Divider(
                                                                    height: 1),
                                                            itemBuilder:
                                                                (context,
                                                                    index) {
                                                              return ListTile(
                                                                dense: true,
                                                                leading: const Icon(
                                                                    Icons
                                                                        .warning,
                                                                    size: 20,
                                                                    color: Colors
                                                                        .orange),
                                                                title: Text(
                                                                    stepHazards[
                                                                        index]),
                                                                trailing:
                                                                    IconButton(
                                                                  icon: const Icon(
                                                                      Icons
                                                                          .delete_outline,
                                                                      size: 20),
                                                                  onPressed:
                                                                      () {
                                                                    setState(
                                                                        () {
                                                                      stepHazards
                                                                          .removeAt(
                                                                              index);
                                                                    });
                                                                  },
                                                                  visualDensity:
                                                                      VisualDensity
                                                                          .compact,
                                                                ),
                                                              );
                                                            },
                                                          ),
                                                  ),
                                                ],
                                              ),
                                            ),
                                          ],
                                        ),
                                      ),
                                    ],
                                  ),
                                ),
                              ],
                            ),
                          ),
                        ],
                      ),
                    ),
                  ),
                ),

                // Bottom action buttons
                Container(
                  padding:
                      const EdgeInsets.symmetric(horizontal: 24, vertical: 16),
                  decoration: BoxDecoration(
                    color: Theme.of(context).colorScheme.surfaceContainerLow,
                    borderRadius: const BorderRadius.only(
                      bottomLeft: Radius.circular(16),
                      bottomRight: Radius.circular(16),
                    ),
                    border: Border(
                      top: BorderSide(
                          color: Theme.of(context)
                              .colorScheme
                              .outline
                              .withOpacity(0.2)),
                    ),
                  ),
                  child: Row(
                    mainAxisAlignment: MainAxisAlignment.end,
                    children: [
                      OutlinedButton(
                        onPressed: () => Navigator.pop(context),
                        child: const Text('Cancel',
                            style: TextStyle(fontSize: 14)),
                        style: OutlinedButton.styleFrom(
                          padding: const EdgeInsets.symmetric(
                              horizontal: 20, vertical: 10),
                        ),
                      ),
                      const SizedBox(width: 16),
                      FilledButton.icon(
                        icon: const Icon(Icons.save, size: 18),
                        label: const Text('Save Changes',
                            style: TextStyle(fontSize: 14)),
                        onPressed: () {
                          if (titleController.text.isNotEmpty &&
                              instructionController.text.isNotEmpty) {
                            final updatedStep = step.copyWith(
                              title: titleController.text,
                              instruction: instructionController.text,
                              imageUrl: imageUrl,
                              helpNote: helpNoteController.text.isNotEmpty
                                  ? helpNoteController.text
                                  : null,
                              assignedTo: assignedToController.text.isNotEmpty
                                  ? assignedToController.text
                                  : null,
                              estimatedTime: _calculateTotalSeconds(
                                estimatedHoursController.text,
                                estimatedMinutesController.text,
                                estimatedSecondsController.text,
                              ),
                              stepTools: stepTools,
                              stepHazards: stepHazards,
                            );

                            final updatedSteps = List<SOPStep>.from(_sop.steps);
                            updatedSteps[index] = updatedStep;
                            final updatedSop =
                                _sop.copyWith(steps: updatedSteps);

                            // Update locally without saving to Firebase
                            _updateSOPLocally(updatedSop);

                            Navigator.pop(context);
                          }
                        },
                        style: FilledButton.styleFrom(
                          backgroundColor: const Color(0xFFBB2222),
                          foregroundColor: Colors.white,
                          padding: const EdgeInsets.symmetric(
                              horizontal: 20, vertical: 10),
                        ),
                      ),
                    ],
                  ),
                ),
              ],
            ),
          ),
        ),
      ),
    );
  }

  Widget _buildStepImage(String? imageUrl, BuildContext context) {
    if (imageUrl == null) return Container();

    // Common image container with constraints, adjusted for mobile
    Widget buildConstrainedImage(Widget imageWidget) {
      return GestureDetector(
        onTap: () {
          // Show full-size image dialog optimized for mobile when tapped
          _showFullSizeImageDialog(context, imageUrl);
        },
        child: Container(
          constraints: BoxConstraints(
            maxWidth: 500,
            minHeight: 100,
            maxHeight: 300,
          ),
          child: imageWidget,
        ),
      );
    }

    // Use CrossPlatformImage for all image types
    return buildConstrainedImage(
      CrossPlatformImage(
        imageUrl: imageUrl,
        width: 500,
        height: 300,
        fit: BoxFit.contain,
      ),
    );
  }

  Widget _buildImageError() {
    return Container(
      width: 200,
      height: 150,
      decoration: BoxDecoration(
        color: Colors.grey[200],
        borderRadius: BorderRadius.circular(8),
      ),
      child: Column(
        mainAxisAlignment: MainAxisAlignment.center,
        children: [
          Icon(
            Icons.broken_image,
            size: 48,
            color: Colors.grey[400],
          ),
          const SizedBox(height: 8),
          Text(
            'Image could not be loaded',
            style: TextStyle(
              color: Colors.grey[600],
              fontSize: 12,
            ),
          ),
        ],
      ),
    );
  }

  Widget _buildImageLoading({double? progress}) {
    return Container(
      width: 200,
      height: 150,
      decoration: BoxDecoration(
        color: Colors.grey[200],
        borderRadius: BorderRadius.circular(8),
      ),
      child: Column(
        mainAxisAlignment: MainAxisAlignment.center,
        children: [
          CircularProgressIndicator(
            value: progress,
            valueColor: AlwaysStoppedAnimation<Color>(
              Theme.of(context).primaryColor,
            ),
          ),
          const SizedBox(height: 8),
          Text(
            'Loading image...',
            style: TextStyle(
              color: Colors.grey[600],
              fontSize: 12,
            ),
          ),
        ],
      ),
    );
  }

  Future<String?> _pickAndUploadImage(
      BuildContext context, String sopId, String stepId) async {
    try {
      // Use ImagePicker for web
      final ImagePicker picker = ImagePicker();
      final XFile? image = await picker.pickImage(
        source: ImageSource.gallery,
        imageQuality: 80,
        maxWidth: 1200,
        maxHeight: 1200,
      );

      if (image != null) {
        final Uint8List imageBytes = await image.readAsBytes();
        final sopService = Provider.of<SOPService>(context, listen: false);

        // For web, encode as a data URL
        if (kIsWeb) {
          final String imageUrl =
              'data:image/jpeg;base64,${base64Encode(imageBytes)}';

          // Upload the data URL to Firebase Storage
          // This will ensure the URL is stored even for web
          return await sopService.uploadImageFromDataUrl(
              imageUrl, sopId, stepId);
        }
        // For native platforms - convert to a data URL and upload to Firebase Storage
        else {
          // Convert to data URL format
          final String dataUrl =
              'data:image/jpeg;base64,${base64Encode(imageBytes)}';

          // Use the SOP service to upload the image to Firebase Storage
          final String? uploadedUrl =
              await sopService.uploadImageFromDataUrl(dataUrl, sopId, stepId);

          if (kDebugMode) {
            print('Native image uploaded successfully: $uploadedUrl');
          }

          return uploadedUrl;
        }
      }
      return null;
    } catch (e) {
      if (kDebugMode) {
        print('Error in image picking process: $e');
      }
      ScaffoldMessenger.of(context).showSnackBar(
        SnackBar(content: Text('Could not select image: $e')),
      );
      return null;
    }
  }

  void _showUnsavedChangesDialog(BuildContext context) {
    showDialog(
      context: context,
      builder: (context) => AlertDialog(
        title: const Text('Unsaved Changes'),
        content: const Text(
            'You have unsaved changes. Do you want to save before leaving?'),
        actions: [
          TextButton(
            onPressed: () {
              // Discard changes and navigate back
              Navigator.pop(context);
              context.go('/sops');
            },
            child: const Text('Discard'),
          ),
          TextButton(
            onPressed: () {
              // Close dialog and stay on the editor page
              Navigator.pop(context);
            },
            child: const Text('Cancel'),
          ),
          ElevatedButton(
            onPressed: () async {
              // Save changes and navigate back
              Navigator.pop(context);
              await _saveSOP();
              if (mounted) {
                context.go('/sops');
              }
            },
            child: const Text('Save'),
          ),
        ],
      ),
    );
  }

  bool _hasUnsavedChanges() {
    return _titleController.text != _sop.title ||
        _descriptionController.text != _sop.description;
  }

  // Color utility method for category colors
  Color _getCategoryColor(String? colorString) {
    if (colorString == null || !colorString.startsWith('#')) {
      return Colors.grey; // Default color
    }

    try {
      // Parse hex color string (e.g., "#FF0000" for red)
      String hex = colorString.replaceFirst('#', '');
      if (hex.length == 6) {
        hex = 'FF$hex'; // Add alpha if not present
      }
      return Color(int.parse(hex, radix: 16));
    } catch (e) {
      return Colors.grey; // Return default if parsing fails
    }
  }

  // Helper method to calculate total seconds from hours, minutes, seconds
  int? _calculateTotalSeconds(
      String hoursStr, String minutesStr, String secondsStr) {
    try {
      int hours = int.tryParse(hoursStr) ?? 0;
      int minutes = int.tryParse(minutesStr) ?? 0;
      int seconds = int.tryParse(secondsStr) ?? 0;

      // Convert to total seconds
      int totalSeconds = (hours * 3600) + (minutes * 60) + seconds;

      // If all values are 0, return null
      if (totalSeconds == 0) {
        return null;
      }

      return totalSeconds;
    } catch (e) {
      return null;
    }
  }

  // Helper method to format time in HH:MM:SS format
  String _formatTime(int totalSeconds) {
    int hours = totalSeconds ~/ 3600;
    int minutes = (totalSeconds % 3600) ~/ 60;
    int seconds = totalSeconds % 60;

    String hourStr = hours > 0 ? '${hours}h ' : '';
    String minStr = minutes > 0 ? '${minutes}m ' : '';
    String secStr = seconds > 0 ? '${seconds}s' : '';

    // If all are zero, show 0s
    if (hours == 0 && minutes == 0 && seconds == 0) {
      return '0s';
    }

    return '$hourStr$minStr$secStr'.trim();
  }

  // Add a step to the SOP
  void _addStepToSOP() {
    final titleController = TextEditingController();
    final instructionController = TextEditingController();
    final helpNoteController = TextEditingController();
    final assignedToController = TextEditingController();
    final hoursController = TextEditingController(text: '0');
    final minutesController = TextEditingController(text: '0');
    final secondsController = TextEditingController(text: '0');

    String? imageUrl;

    showDialog(
      context: context,
      barrierDismissible: false,
      builder: (context) => StatefulBuilder(
        builder: (context, setState) => Dialog(
          shape:
              RoundedRectangleBorder(borderRadius: BorderRadius.circular(16)),
          backgroundColor: Theme.of(context).colorScheme.surface,
          elevation: 8,
          insetPadding:
              const EdgeInsets.symmetric(horizontal: 20, vertical: 24),
          child: ConstrainedBox(
            constraints: const BoxConstraints(maxWidth: 800, maxHeight: 700),
            child: Padding(
              padding: const EdgeInsets.all(24),
              child: Column(
                crossAxisAlignment: CrossAxisAlignment.start,
                children: [
                  Row(
                    children: [
                      CircleAvatar(
                        radius: 18,
                        backgroundColor: Theme.of(context).colorScheme.primary,
                        foregroundColor:
                            Theme.of(context).colorScheme.onPrimary,
                        child: Text(
                          (this._sop.steps.length + 1).toString(),
                          style: const TextStyle(fontWeight: FontWeight.bold),
                        ),
                      ),
                      const SizedBox(width: 16),
                      Text(
                        'Add New Step',
                        style: Theme.of(context).textTheme.titleLarge,
                      ),
                      const Spacer(),
                      IconButton(
                        icon: const Icon(Icons.close),
                        tooltip: 'Cancel',
                        onPressed: () => Navigator.pop(context),
                      ),
                    ],
                  ),
                  const Divider(),
                  const SizedBox(height: 16),
                  Expanded(
                    child: SingleChildScrollView(
                      child: Column(
                        crossAxisAlignment: CrossAxisAlignment.start,
                        children: [
                          // Step basic info
                          TextField(
                            controller: titleController,
                            decoration: const InputDecoration(
                              labelText: 'Step Title',
                              border: OutlineInputBorder(),
                              hintText: 'Enter a clear title for this step',
                            ),
                          ),
                          const SizedBox(height: 16),
                          TextField(
                            controller: instructionController,
                            decoration: const InputDecoration(
                              labelText: 'Step Instructions',
                              border: OutlineInputBorder(),
                              hintText:
                                  'Provide detailed instructions for this step',
                            ),
                            maxLines: 5,
                          ),
                          const SizedBox(height: 16),
                          TextField(
                            controller: helpNoteController,
                            decoration: const InputDecoration(
                              labelText: 'Help Note (Optional)',
                              border: OutlineInputBorder(),
                              hintText:
                                  'Add any helpful notes, tips, or additional context',
                            ),
                            maxLines: 3,
                          ),
                          const SizedBox(height: 16),
                          TextField(
                            controller: assignedToController,
                            decoration: const InputDecoration(
                              labelText: 'Assigned To (Optional)',
                              border: OutlineInputBorder(),
                              hintText: 'Specify a role or person responsible',
                            ),
                          ),

                          // Step completion time
                          const SizedBox(height: 16),
                          Text(
                            'Estimated Completion Time',
                            style: Theme.of(context).textTheme.titleMedium,
                          ),
                          const SizedBox(height: 8),
                          Row(
                            children: [
                              // Hours TextField
                              Expanded(
                                child: TextField(
                                  controller: hoursController,
                                  decoration: const InputDecoration(
                                    labelText: 'Hours',
                                    border: OutlineInputBorder(),
                                  ),
                                  keyboardType: TextInputType.number,
                                ),
                              ),
                              const SizedBox(width: 8),
                              // Minutes TextField
                              Expanded(
                                child: TextField(
                                  controller: minutesController,
                                  decoration: const InputDecoration(
                                    labelText: 'Minutes',
                                    border: OutlineInputBorder(),
                                  ),
                                  keyboardType: TextInputType.number,
                                ),
                              ),
                              const SizedBox(width: 8),
                              // Seconds TextField
                              Expanded(
                                child: TextField(
                                  controller: secondsController,
                                  decoration: const InputDecoration(
                                    labelText: 'Seconds',
                                    border: OutlineInputBorder(),
                                  ),
                                  keyboardType: TextInputType.number,
                                ),
                              ),
                            ],
                          ),

                          // Step image
                          const SizedBox(height: 16),
                          Text(
                            'Step Image',
                            style: Theme.of(context).textTheme.titleMedium,
                          ),
                          const SizedBox(height: 8),
                          if (imageUrl != null)
                            Container(
                              height: 200,
                              width: double.infinity,
                              decoration: BoxDecoration(
                                border: Border.all(
                                    color: Theme.of(context)
                                        .colorScheme
                                        .outline
                                        .withOpacity(0.5)),
                                borderRadius: BorderRadius.circular(8),
                              ),
                              child: _displayImage(
                                imageUrl,
                              ),
                            )
                          else
                            Container(
                              height: 150,
                              width: double.infinity,
                              decoration: BoxDecoration(
                                border: Border.all(
                                    color: Theme.of(context)
                                        .colorScheme
                                        .outline
                                        .withOpacity(0.5)),
                                borderRadius: BorderRadius.circular(8),
                                color: Theme.of(context)
                                    .colorScheme
                                    .surfaceVariant
                                    .withOpacity(0.3),
                              ),
                              child: Center(
                                child: Column(
                                  mainAxisAlignment: MainAxisAlignment.center,
                                  children: [
                                    Icon(Icons.image_outlined,
                                        size: 48,
                                        color: Theme.of(context)
                                            .colorScheme
                                            .outline),
                                    const SizedBox(height: 8),
                                    Text(
                                      'No image added',
                                      style: TextStyle(
                                          color: Theme.of(context)
                                              .colorScheme
                                              .outline),
                                    ),
                                  ],
                                ),
                              ),
                            ),
                          const SizedBox(height: 8),
                          Row(
                            mainAxisAlignment: MainAxisAlignment.center,
                            children: [
                              OutlinedButton.icon(
                                onPressed: () async {
                                  final stepId = DateTime.now()
                                      .millisecondsSinceEpoch
                                      .toString();
                                  final url = await _pickAndUploadImage(
                                      context, _sop.id, stepId);
                                  if (url != null) {
                                    setState(() {
                                      imageUrl = url;
                                    });
                                  }
                                },
                                icon: const Icon(Icons.image),
                                label: Text(imageUrl != null
                                    ? 'Change Image'
                                    : 'Add Image'),
                              ),
                              if (imageUrl != null) ...[
                                const SizedBox(width: 8),
                                OutlinedButton.icon(
                                  onPressed: () {
                                    setState(() {
                                      imageUrl = null;
                                    });
                                  },
                                  icon: const Icon(Icons.delete_outline),
                                  label: const Text('Remove Image'),
                                  style: OutlinedButton.styleFrom(
                                    foregroundColor: Colors.red,
                                  ),
                                ),
                              ],
                            ],
                          ),
                        ],
                      ),
                    ),
                  ),
                  const SizedBox(height: 16),
                  const Divider(),
                  const SizedBox(height: 16),
                  Row(
                    mainAxisAlignment: MainAxisAlignment.end,
                    children: [
                      TextButton(
                        onPressed: () => Navigator.pop(context),
                        child: const Text('Cancel'),
                      ),
                      const SizedBox(width: 8),
                      FilledButton.icon(
                        onPressed: () {
                          // Validate required fields
                          if (titleController.text.trim().isEmpty ||
                              instructionController.text.trim().isEmpty) {
                            ScaffoldMessenger.of(context).showSnackBar(
                              const SnackBar(
                                content: Text(
                                    'Please fill in title and instructions'),
                              ),
                            );
                            return;
                          }

                          // Calculate total time in seconds
                          int hours =
                              int.tryParse(hoursController.text.trim()) ?? 0;
                          int minutes =
                              int.tryParse(minutesController.text.trim()) ?? 0;
                          int seconds =
                              int.tryParse(secondsController.text.trim()) ?? 0;

                          int totalSeconds =
                              (hours * 3600) + (minutes * 60) + seconds;

                          if (kDebugMode) {
                            print('Step image URL: $imageUrl');
                          }

                          // Create the new step
                          final newStep = SOPStep(
                            id: uuid.v4(),
                            title: titleController.text.trim(),
                            instruction: instructionController.text.trim(),
                            imageUrl: imageUrl,
                            helpNote: helpNoteController.text.trim().isNotEmpty
                                ? helpNoteController.text.trim()
                                : null,
                            assignedTo:
                                assignedToController.text.trim().isNotEmpty
                                    ? assignedToController.text.trim()
                                    : null,
                            estimatedTime:
                                totalSeconds > 0 ? totalSeconds : null,
                            stepTools: const [], // Use empty list for tools
                            stepHazards: const [], // Use empty list for hazards
                          );

                          if (kDebugMode) {
                            print(
                                'Created step with ID: ${newStep.id}, Image URL: ${newStep.imageUrl}');
                          }

                          // Add the step to the SOP
                          final updatedSteps = List<SOPStep>.from(_sop.steps)
                            ..add(newStep);
                          final updatedSop = _sop.copyWith(steps: updatedSteps);

                          // Update locally without saving to Firebase
                          _updateSOPLocally(updatedSop);

                          if (kDebugMode) {
                            print(
                                'SOP updated locally with ${updatedSop.steps.length} steps');
                            print(
                                'Last step image URL: ${updatedSop.steps.last.imageUrl}');
                          }

                          Navigator.pop(context);
                        },
                        icon: const Icon(Icons.add),
                        label: const Text('Add Step'),
                      ),
                    ],
                  ),
                ],
              ),
            ),
          ),
        ),
      ),
    );
  }

  // Helper method to add an item to a list
  void _showAddItemToListDialog(String itemType, Function(String) onAdd) {
    final itemController = TextEditingController();

    showDialog(
      context: context,
      builder: (context) => AlertDialog(
        title: Text('Add $itemType'),
        content: TextField(
          controller: itemController,
          decoration: InputDecoration(
            labelText: itemType,
            border: OutlineInputBorder(),
            hintText: 'Enter $itemType name',
          ),
        ),
        actions: [
          TextButton(
            onPressed: () => Navigator.pop(context),
            child: const Text('Cancel'),
          ),
          ElevatedButton(
            onPressed: () {
              if (itemController.text.isNotEmpty) {
                onAdd(itemController.text);
                Navigator.pop(context);
              }
            },
            child: const Text('Add'),
          ),
        ],
      ),
    );
  }

  // Upload thumbnail image for the SOP
  Future<void> _uploadSOPThumbnail(String sopId) async {
    if (kDebugMode) {
      print('Starting thumbnail upload process for SOP: $sopId');
    }

    try {
      // Use ImagePicker for web
      final ImagePicker picker = ImagePicker();
      final XFile? image = await picker.pickImage(
        source: ImageSource.gallery,
        imageQuality: 80,
        maxWidth: 1200,
        maxHeight: 1200,
      );

      if (image != null) {
        if (kDebugMode) {
          print('Image selected, reading bytes...');
        }

        setState(() {
          _isLoading = true;
        });

        final Uint8List imageBytes = await image.readAsBytes();
        if (kDebugMode) {
          print('Image bytes read: ${imageBytes.length} bytes');
        }

        // For web, encode as a data URL
        if (kIsWeb) {
          if (kDebugMode) {
            print('Running in web mode, preparing data URL');
          }

          final String imageUrl =
              'data:image/jpeg;base64,${base64Encode(imageBytes)}';

          if (kDebugMode) {
            print('Data URL created, updating SOP with new thumbnail URL');
            // Print first 50 characters to verify format
            print('URL start: ${imageUrl.substring(0, 50)}...');
          }

          // Update the SOP with the new thumbnail URL
          final updatedSop = _sop.copyWith(thumbnailUrl: imageUrl);

          // Update locally
          await _updateSOPLocally(updatedSop);

          ScaffoldMessenger.of(context).showSnackBar(
            const SnackBar(content: Text('Thumbnail uploaded successfully')),
          );
        }
        // For native platforms - just use a placeholder for now
        else {
          if (kDebugMode) {
            print('Running in native mode, using placeholder');
          }

          final updatedSop =
              _sop.copyWith(thumbnailUrl: 'assets/images/placeholder.png');
          await _updateSOPLocally(updatedSop);
        }
      } else {
        if (kDebugMode) {
          print('No image selected by user');
        }
      }

      setState(() {
        _isLoading = false;
      });
    } catch (e) {
      setState(() {
        _isLoading = false;
      });

      if (kDebugMode) {
        print('Error in thumbnail upload process: $e');
      }

      ScaffoldMessenger.of(context).showSnackBar(
        SnackBar(content: Text('Error uploading thumbnail: $e')),
      );
    }
  }

  // Update visible tabs based on category settings
  void _updateVisibleTabsForCategory(Category category) {
    // Always show the basic info and steps tabs
    final Map<String, bool> requiredSections = category.categorySettings;

    // Determine which tabs should be visible
    List<Widget> newTabs = [
      const Tab(text: 'Basic Info'),
      const Tab(text: 'Description'),
    ];

    // Add conditional tabs based on category settings
    if (requiredSections['tools'] == true) {
      newTabs.add(const Tab(text: 'Tools'));
    }

    if (requiredSections['safety'] == true) {
      newTabs.add(const Tab(text: 'Safety'));
    }

    if (requiredSections['cautions'] == true) {
      newTabs.add(const Tab(text: 'Cautions'));
    }

    // Add custom section tabs
    for (final customSection in category.customSections) {
      newTabs.add(Tab(text: customSection));
    }

    // Steps tab is always included
    newTabs.add(const Tab(text: 'Steps'));

    // Update the tab controller
    setState(() {
      _tabController.dispose();
      _tabController = TabController(
        length: newTabs.length,
        vsync: this,
        initialIndex: 0,
      );
      _tabs = newTabs;
    });
  }

  // Validate YouTube URL
  bool _isValidYoutubeUrl(String url) {
    // Simple validation to check if the URL contains youtube.com or youtu.be
    return url.contains('youtube.com/') || url.contains('youtu.be/');
  }

  // Generate a QR code for YouTube URL
  Widget? _generateYouTubeQRCode() {
    if (_youtubeUrlController.text.isEmpty) {
      return null;
    }

    // Check if it's a valid YouTube URL
    if (!_isValidYoutubeUrl(_youtubeUrlController.text)) {
      return null;
    }

    return QrImageView(
      data: _youtubeUrlController.text,
      version: QrVersions.auto,
      size: 150.0,
      backgroundColor: Colors.white,
    );
  }

  // Helper function to display images, handling different URL types properly
  Widget _displayImage(String? imageUrl, {double? width, double? height}) {
    if (imageUrl == null) return Container();

    return CrossPlatformImage(
      imageUrl: imageUrl,
      width: width ?? 200,
      height: height ?? 150,
      fit: BoxFit.cover,
    );
  }

  // Helper method to build all tab views
  List<Widget> _buildTabViews() {
    List<Widget> tabViews = [
      // Basic Info Tab
      _buildBasicInfoTab(),

      // Description Tab
      _buildDescriptionTab(),
    ];

    // Add conditional tabs based on category settings
    final categoryService =
        Provider.of<CategoryService>(context, listen: false);
    final category = categoryService.getCategoryById(_sop.categoryId);

    if (category != null) {
      // Add standard conditional tabs
      if (category.categorySettings['tools'] == true) {
        tabViews.add(_buildToolsTab());
      }

      if (category.categorySettings['safety'] == true) {
        tabViews.add(_buildSafetyTab());
      }

      if (category.categorySettings['cautions'] == true) {
        tabViews.add(_buildCautionsTab());
      }

      // Add custom section tabs
      for (final customSection in category.customSections) {
        tabViews.add(_buildCustomSectionTab(customSection));
      }
    }

    // Steps Tab - always included
    tabViews.add(_buildStepsTab());

    return tabViews;
  }

  // Basic Info Tab
  Widget _buildBasicInfoTab() {
    final categoryService = Provider.of<CategoryService>(context);
    final categories = categoryService.categories;

    return SingleChildScrollView(
      padding: EdgeInsets.zero,
      child: Column(
        crossAxisAlignment: CrossAxisAlignment.start,
        children: [
          Card(
            margin: EdgeInsets.zero,
            shape: RoundedRectangleBorder(
              borderRadius: BorderRadius.circular(12),
              side: BorderSide(color: AppColors.borderColor.withOpacity(0.5)),
            ),
            child: Padding(
              padding: const EdgeInsets.all(24),
              child: Column(
                crossAxisAlignment: CrossAxisAlignment.start,
                children: [
                  Row(
                    crossAxisAlignment: CrossAxisAlignment.center,
                    children: [
                      Icon(Icons.info_outline, color: AppColors.primaryBlue),
                      const SizedBox(width: 12),
                      Text(
                        'Basic Information',
                        style: const TextStyle(
                          fontSize: 18,
                          fontWeight: FontWeight.bold,
                          color: AppColors.textDark,
                        ),
                      ),
                    ],
                  ),
                  const SizedBox(height: 8),
                  Padding(
                    padding: const EdgeInsets.only(left: 36),
                    child: Text(
                      'Define the core details of this Standard Operating Procedure',
                      style: TextStyle(
                        color: AppColors.textMedium,
                        fontSize: 14,
                      ),
                    ),
                  ),
                  const SizedBox(height: 32),

                  // Category dropdown with enhanced styling
                  Padding(
                    padding: const EdgeInsets.only(left: 36),
                    child: Column(
                      crossAxisAlignment: CrossAxisAlignment.start,
                      children: [
                        Text(
                          'Department/Category',
                          style: TextStyle(
                            fontWeight: FontWeight.w600,
                            color: AppColors.textDark,
                            fontSize: 14,
                          ),
                        ),
                        const SizedBox(height: 8),
                        DropdownButtonFormField<String>(
                          decoration: InputDecoration(
                            border: OutlineInputBorder(
                              borderRadius: BorderRadius.circular(8),
                              borderSide:
                                  BorderSide(color: AppColors.borderColor),
                            ),
                            enabledBorder: OutlineInputBorder(
                              borderRadius: BorderRadius.circular(8),
                              borderSide:
                                  BorderSide(color: AppColors.borderColor),
                            ),
                            filled: true,
                            fillColor: Colors.white,
                            contentPadding: const EdgeInsets.symmetric(
                                horizontal: 16, vertical: 14),
                            helperText:
                                'Select the department or category for this SOP',
                            prefixIcon: Icon(Icons.category_outlined,
                                color: AppColors.accentTeal),
                          ),
                          value:
                              _sop.categoryId.isEmpty ? null : _sop.categoryId,
                          items: categories.map((category) {
                            return DropdownMenuItem<String>(
                              value: category.id,
                              child: Text(category.name),
                            );
                          }).toList(),
                          validator: (value) {
                            if (value == null || value.isEmpty) {
                              return 'Please select a category';
                            }
                            return null;
                          },
                          onChanged: (value) {
                            if (value != null) {
                              setState(() {
                                _sop = _sop.copyWith(categoryId: value);

                                // Update categoryName as well
                                final category =
                                    categoryService.getCategoryById(value);
                                if (category != null) {
                                  _sop = _sop.copyWith(
                                      categoryName: category.name);

                                  // Update tab controller to match required sections
                                  _updateVisibleTabsForCategory(category);
                                }
                              });
                            }
                          },
                        ),
                      ],
                    ),
                  ),

                  const SizedBox(height: 24),

                  // Title field with enhanced styling
                  Padding(
                    padding: const EdgeInsets.only(left: 36),
                    child: Column(
                      crossAxisAlignment: CrossAxisAlignment.start,
                      children: [
                        Text(
                          'SOP Title',
                          style: TextStyle(
                            fontWeight: FontWeight.w600,
                            color: AppColors.textDark,
                            fontSize: 14,
                          ),
                        ),
                        const SizedBox(height: 8),
                        TextFormField(
                          controller: _titleController,
                          decoration: InputDecoration(
                            border: OutlineInputBorder(
                              borderRadius: BorderRadius.circular(8),
                              borderSide:
                                  BorderSide(color: AppColors.borderColor),
                            ),
                            enabledBorder: OutlineInputBorder(
                              borderRadius: BorderRadius.circular(8),
                              borderSide:
                                  BorderSide(color: AppColors.borderColor),
                            ),
                            filled: true,
                            fillColor: Colors.white,
                            contentPadding: const EdgeInsets.symmetric(
                                horizontal: 16, vertical: 14),
                            helperText:
                                'Enter a descriptive title for this SOP',
                            prefixIcon:
                                Icon(Icons.title, color: AppColors.primaryBlue),
                          ),
                          validator: (value) {
                            if (value == null || value.isEmpty) {
                              return 'Please enter a title';
                            }
                            return null;
                          },
                        ),
                      ],
                    ),
                  ),
                ],
              ),
            ),
          ),

          const SizedBox(height: 24),

          // SOP Thumbnail section
          Card(
            margin: EdgeInsets.zero,
            shape: RoundedRectangleBorder(
              borderRadius: BorderRadius.circular(12),
              side: BorderSide(color: AppColors.borderColor.withOpacity(0.5)),
            ),
            child: Padding(
              padding: const EdgeInsets.all(24),
              child: Column(
                crossAxisAlignment: CrossAxisAlignment.start,
                children: [
                  Row(
                    crossAxisAlignment: CrossAxisAlignment.center,
                    children: [
                      Icon(Icons.image_outlined, color: AppColors.accentTeal),
                      const SizedBox(width: 12),
                      Text(
                        'SOP Thumbnail',
                        style: const TextStyle(
                          fontSize: 18,
                          fontWeight: FontWeight.bold,
                          color: AppColors.textDark,
                        ),
                      ),
                    ],
                  ),
                  const SizedBox(height: 8),
                  Padding(
                    padding: const EdgeInsets.only(left: 36),
                    child: Text(
                      'Add an image that represents the end product or result of this SOP',
                      style: TextStyle(
                        color: AppColors.textMedium,
                        fontSize: 14,
                      ),
                    ),
                  ),
                  const SizedBox(height: 24),

                  // Thumbnail image or placeholder with improved styling
                  Center(
                    child: GestureDetector(
                      onTap: () => _uploadSOPThumbnail(_sop.id),
                      child: Container(
                        width: 350,
                        height: 200,
                        constraints: BoxConstraints(
                          maxWidth: MediaQuery.of(context).size.width * 0.8,
                          maxHeight: 200,
                        ),
                        decoration: BoxDecoration(
                          border: Border.all(
                            color: AppColors.borderColor,
                            width: 2,
                          ),
                          borderRadius: BorderRadius.circular(12),
                          color: Colors.grey.shade50,
                        ),
                        child: _sop.thumbnailUrl != null
                            ? ClipRRect(
                                borderRadius: BorderRadius.circular(10),
                                child: _displayImage(
                                  _sop.thumbnailUrl,
                                ),
                              )
                            : Column(
                                mainAxisAlignment: MainAxisAlignment.center,
                                children: [
                                  Icon(
                                    Icons.add_photo_alternate_outlined,
                                    size: 48,
                                    color: AppColors.accentTeal,
                                  ),
                                  const SizedBox(height: 16),
                                  Text(
                                    'Click to add thumbnail',
                                    style: TextStyle(
                                      color: AppColors.textMedium,
                                      fontWeight: FontWeight.w500,
                                    ),
                                  ),
                                  const SizedBox(height: 4),
                                  Text(
                                    'Recommended size: 1200 x 800 pixels',
                                    style: TextStyle(
                                      color: AppColors.textLight,
                                      fontSize: 12,
                                    ),
                                  ),
                                ],
                              ),
                      ),
                    ),
                  ),
                ],
              ),
            ),
          ),

          const SizedBox(height: 24),

          // YouTube URL field with better styling
          Card(
            margin: EdgeInsets.zero,
            shape: RoundedRectangleBorder(
              borderRadius: BorderRadius.circular(12),
              side: BorderSide(color: AppColors.borderColor.withOpacity(0.5)),
            ),
            child: Padding(
              padding: const EdgeInsets.all(24),
              child: Column(
                crossAxisAlignment: CrossAxisAlignment.start,
                children: [
                  Row(
                    crossAxisAlignment: CrossAxisAlignment.center,
                    children: [
                      Icon(Icons.smart_display, color: Colors.red),
                      const SizedBox(width: 12),
                      Text(
                        'Supplementary Video',
                        style: const TextStyle(
                          fontSize: 18,
                          fontWeight: FontWeight.bold,
                          color: AppColors.textDark,
                        ),
                      ),
                    ],
                  ),
                  const SizedBox(height: 8),
                  Padding(
                    padding: const EdgeInsets.only(left: 36),
                    child: Text(
                      'Add a link to a YouTube video related to this SOP',
                      style: TextStyle(
                        color: AppColors.textMedium,
                        fontSize: 14,
                      ),
                    ),
                  ),
                  const SizedBox(height: 24),

                  Padding(
                    padding: const EdgeInsets.only(left: 36),
                    child: TextFormField(
                      controller: _youtubeUrlController,
                      decoration: InputDecoration(
                        labelText: 'YouTube URL',
                        hintText: 'https://youtube.com/watch?v=...',
                        border: OutlineInputBorder(
                          borderRadius: BorderRadius.circular(8),
                          borderSide: BorderSide(color: AppColors.borderColor),
                        ),
                        enabledBorder: OutlineInputBorder(
                          borderRadius: BorderRadius.circular(8),
                          borderSide: BorderSide(color: AppColors.borderColor),
                        ),
                        filled: true,
                        fillColor: Colors.white,
                        contentPadding: const EdgeInsets.symmetric(
                            horizontal: 16, vertical: 14),
                        helperText: 'Enter a YouTube URL (optional)',
                        prefixIcon: Icon(Icons.link, color: Colors.red),
                      ),
                    ),
                  ),

                  // YouTube QR code preview
                  if (_generateYouTubeQRCode() != null) ...[
                    const SizedBox(height: 24),
                    Center(
                      child: Column(
                        children: [
                          const Text(
                            'YouTube QR Code',
                            style: TextStyle(fontWeight: FontWeight.bold),
                          ),
                          const SizedBox(height: 8),
                          Container(
                            padding: const EdgeInsets.all(8),
                            decoration: BoxDecoration(
                              color: Colors.white,
                              border: Border.all(color: Colors.grey.shade300),
                              borderRadius: BorderRadius.circular(8),
                            ),
                            child: _generateYouTubeQRCode(),
                          ),
                          const SizedBox(height: 8),
                          const Text(
                            'Scan to watch video',
                            style: TextStyle(color: Colors.grey, fontSize: 12),
                          ),
                        ],
                      ),
                    ),
                  ],
                ],
              ),
            ),
          ),
        ],
      ),
    );
  }

  // Description Tab
  Widget _buildDescriptionTab() {
    return SingleChildScrollView(
      padding: const EdgeInsets.all(16),
      child: Column(
        crossAxisAlignment: CrossAxisAlignment.start,
        children: [
          Text(
            'SOP Description',
            style: Theme.of(context).textTheme.titleMedium,
          ),
          const SizedBox(height: 8),
          TextFormField(
            controller: _descriptionController,
            decoration: const InputDecoration(
              labelText: 'Description',
              border: OutlineInputBorder(),
              helperText: 'Provide a detailed description of this SOP',
            ),
            maxLines: 10,
          ),
        ],
      ),
    );
  }

  // Tools Tab
  Widget _buildToolsTab() {
    return SingleChildScrollView(
      padding: const EdgeInsets.all(16),
      child: Column(
        crossAxisAlignment: CrossAxisAlignment.start,
        children: [
          Text(
            'Tools & Equipment',
            style: Theme.of(context).textTheme.titleMedium,
          ),
          const SizedBox(height: 8),
          const Text(
            'List all tools and equipment required for this SOP',
            style: TextStyle(color: Colors.grey),
          ),
          const SizedBox(height: 16),

          // Add tool button
          Row(
            children: [
              Expanded(
                child: TextField(
                  decoration: const InputDecoration(
                    labelText: 'Add Tool',
                    border: OutlineInputBorder(),
                    hintText: 'Enter tool name',
                  ),
                  onSubmitted: (value) {
                    if (value.isNotEmpty) {
                      setState(() {
                        final updatedTools = List<String>.from(_sop.tools)
                          ..add(value);
                        _sop = _sop.copyWith(tools: updatedTools);
                      });
                      // Clear the text field by setting the value to empty
                      TextField(
                        decoration: const InputDecoration(
                          labelText: 'Add Tool',
                          border: OutlineInputBorder(),
                          hintText: 'Enter tool name',
                        ),
                      );
                    }
                  },
                ),
              ),
              const SizedBox(width: 8),
              ElevatedButton.icon(
                icon: const Icon(Icons.add),
                label: const Text('Add'),
                onPressed: () {
                  _showAddItemToListDialog('Tool', (item) {
                    setState(() {
                      final updatedTools = List<String>.from(_sop.tools)
                        ..add(item);
                      _sop = _sop.copyWith(tools: updatedTools);
                    });
                  });
                },
              ),
            ],
          ),

          const SizedBox(height: 16),

          // List of tools
          if (_sop.tools.isEmpty)
            const Center(
              child: Text(
                'No tools added yet',
                style:
                    TextStyle(fontStyle: FontStyle.italic, color: Colors.grey),
              ),
            )
          else
            ListView.builder(
              shrinkWrap: true,
              physics: const NeverScrollableScrollPhysics(),
              itemCount: _sop.tools.length,
              itemBuilder: (context, index) {
                return Card(
                  margin: const EdgeInsets.only(bottom: 8),
                  child: ListTile(
                    leading: const Icon(Icons.build),
                    title: Text(_sop.tools[index]),
                    trailing: IconButton(
                      icon: const Icon(Icons.delete),
                      color: Colors.red,
                      onPressed: () {
                        setState(() {
                          final updatedTools = List<String>.from(_sop.tools)
                            ..removeAt(index);
                          _sop = _sop.copyWith(tools: updatedTools);
                        });
                      },
                    ),
                  ),
                );
              },
            ),
        ],
      ),
    );
  }

  // Safety Tab
  Widget _buildSafetyTab() {
    return SingleChildScrollView(
      padding: const EdgeInsets.all(16),
      child: Column(
        crossAxisAlignment: CrossAxisAlignment.start,
        children: [
          Text(
            'Safety Requirements',
            style: Theme.of(context).textTheme.titleMedium,
          ),
          const SizedBox(height: 8),
          const Text(
            'List all safety requirements and PPE needed for this SOP',
            style: TextStyle(color: Colors.grey),
          ),
          const SizedBox(height: 16),

          // Add safety requirement button
          Row(
            children: [
              Expanded(
                child: TextField(
                  decoration: const InputDecoration(
                    labelText: 'Add Safety Requirement',
                    border: OutlineInputBorder(),
                    hintText: 'Enter safety requirement',
                  ),
                  onSubmitted: (value) {
                    if (value.isNotEmpty) {
                      setState(() {
                        final updatedSafety =
                            List<String>.from(_sop.safetyRequirements)
                              ..add(value);
                        _sop = _sop.copyWith(safetyRequirements: updatedSafety);
                      });
                      // Clear the text field
                      TextField(
                        decoration: const InputDecoration(
                          labelText: 'Add Safety Requirement',
                          border: OutlineInputBorder(),
                          hintText: 'Enter safety requirement',
                        ),
                      );
                    }
                  },
                ),
              ),
              const SizedBox(width: 8),
              ElevatedButton.icon(
                icon: const Icon(Icons.add),
                label: const Text('Add'),
                onPressed: () {
                  _showAddItemToListDialog('Safety Requirement', (item) {
                    setState(() {
                      final updatedSafety =
                          List<String>.from(_sop.safetyRequirements)..add(item);
                      _sop = _sop.copyWith(safetyRequirements: updatedSafety);
                    });
                  });
                },
              ),
            ],
          ),

          const SizedBox(height: 16),

          // List of safety requirements
          if (_sop.safetyRequirements.isEmpty)
            const Center(
              child: Text(
                'No safety requirements added yet',
                style:
                    TextStyle(fontStyle: FontStyle.italic, color: Colors.grey),
              ),
            )
          else
            ListView.builder(
              shrinkWrap: true,
              physics: const NeverScrollableScrollPhysics(),
              itemCount: _sop.safetyRequirements.length,
              itemBuilder: (context, index) {
                return Card(
                  margin: const EdgeInsets.only(bottom: 8),
                  child: ListTile(
                    leading: const Icon(Icons.security),
                    title: Text(_sop.safetyRequirements[index]),
                    trailing: IconButton(
                      icon: const Icon(Icons.delete),
                      color: Colors.red,
                      onPressed: () {
                        setState(() {
                          final updatedSafety =
                              List<String>.from(_sop.safetyRequirements)
                                ..removeAt(index);
                          _sop =
                              _sop.copyWith(safetyRequirements: updatedSafety);
                        });
                      },
                    ),
                  ),
                );
              },
            ),
        ],
      ),
    );
  }

  // Cautions Tab
  Widget _buildCautionsTab() {
    return SingleChildScrollView(
      padding: const EdgeInsets.all(16),
      child: Column(
        crossAxisAlignment: CrossAxisAlignment.start,
        children: [
          Text(
            'Cautions & Warnings',
            style: Theme.of(context).textTheme.titleMedium,
          ),
          const SizedBox(height: 8),
          const Text(
            'List all cautions and warnings for this SOP',
            style: TextStyle(color: Colors.grey),
          ),
          const SizedBox(height: 16),

          // Add caution button
          Row(
            children: [
              Expanded(
                child: TextField(
                  decoration: const InputDecoration(
                    labelText: 'Add Caution',
                    border: OutlineInputBorder(),
                    hintText: 'Enter caution or warning',
                  ),
                  onSubmitted: (value) {
                    if (value.isNotEmpty) {
                      setState(() {
                        final updatedCautions = List<String>.from(_sop.cautions)
                          ..add(value);
                        _sop = _sop.copyWith(cautions: updatedCautions);
                      });
                      // Clear the text field
                      TextField(
                        decoration: const InputDecoration(
                          labelText: 'Add Caution',
                          border: OutlineInputBorder(),
                          hintText: 'Enter caution or warning',
                        ),
                      );
                    }
                  },
                ),
              ),
              const SizedBox(width: 8),
              ElevatedButton.icon(
                icon: const Icon(Icons.add),
                label: const Text('Add'),
                onPressed: () {
                  _showAddItemToListDialog('Caution', (item) {
                    setState(() {
                      final updatedCautions = List<String>.from(_sop.cautions)
                        ..add(item);
                      _sop = _sop.copyWith(cautions: updatedCautions);
                    });
                  });
                },
              ),
            ],
          ),

          const SizedBox(height: 16),

          // List of cautions
          if (_sop.cautions.isEmpty)
            const Center(
              child: Text(
                'No cautions added yet',
                style:
                    TextStyle(fontStyle: FontStyle.italic, color: Colors.grey),
              ),
            )
          else
            ListView.builder(
              shrinkWrap: true,
              physics: const NeverScrollableScrollPhysics(),
              itemCount: _sop.cautions.length,
              itemBuilder: (context, index) {
                return Card(
                  margin: const EdgeInsets.only(bottom: 8),
                  child: ListTile(
                    leading: const Icon(Icons.warning, color: Colors.orange),
                    title: Text(_sop.cautions[index]),
                    trailing: IconButton(
                      icon: const Icon(Icons.delete),
                      color: Colors.red,
                      onPressed: () {
                        setState(() {
                          final updatedCautions =
                              List<String>.from(_sop.cautions)..removeAt(index);
                          _sop = _sop.copyWith(cautions: updatedCautions);
                        });
                      },
                    ),
                  ),
                );
              },
            ),
        ],
      ),
    );
  }

  // Steps Tab
  Widget _buildStepsTab() {
    return Padding(
      padding: const EdgeInsets.all(16.0),
      child: Column(
        crossAxisAlignment: CrossAxisAlignment.start,
        children: [
          Row(
            children: [
              Text(
                'SOP Steps',
                style: Theme.of(context).textTheme.titleMedium,
              ),
              const Spacer(),
              FilledButton.icon(
                icon: const Icon(Icons.add),
                label: const Text('Add Step'),
                onPressed: _showAddStepDialog,
              ),
            ],
          ),
          const SizedBox(height: 16),
          Expanded(
            child: _sop.steps.isEmpty
                ? Center(
                    child: Column(
                      mainAxisAlignment: MainAxisAlignment.center,
                      children: [
                        Icon(
                          Icons.format_list_numbered,
                          size: 64,
                          color: Theme.of(context).colorScheme.outline,
                        ),
                        const SizedBox(height: 16),
                        Text(
                          'No steps added yet',
                          style: TextStyle(
                            color: Theme.of(context).colorScheme.outline,
                          ),
                        ),
                        const SizedBox(height: 16),
                        FilledButton.icon(
                          icon: const Icon(Icons.add),
                          label: const Text('Add First Step'),
                          onPressed: _showAddStepDialog,
                        ),
                      ],
                    ),
                  )
                : ReorderableListView.builder(
                    padding: const EdgeInsets.only(top: 4),
                    itemCount: _sop.steps.length,
                    onReorder: (oldIndex, newIndex) {
                      setState(() {
                        if (oldIndex < newIndex) {
                          newIndex -= 1;
                        }
                        final SOPStep item = _sop.steps.removeAt(oldIndex);
                        _sop.steps.insert(newIndex, item);
                      });
                    },
                    itemBuilder: (context, index) {
                      final step = _sop.steps[index];
                      return Card(
                        key: Key(step.id),
                        margin: const EdgeInsets.only(bottom: 8),
                        child: ListTile(
                          leading: CircleAvatar(
                            backgroundColor:
                                Theme.of(context).colorScheme.primary,
                            foregroundColor:
                                Theme.of(context).colorScheme.onPrimary,
                            child: Text('${index + 1}'),
                          ),
                          title: Text(step.title),
                          subtitle: Text(
                            step.instruction,
                            maxLines: 1,
                            overflow: TextOverflow.ellipsis,
                          ),
                          trailing: Row(
                            mainAxisSize: MainAxisSize.min,
                            children: [
                              if (step.imageUrl != null)
                                const Icon(Icons.image,
                                    size: 16, color: Colors.blue),
                              const SizedBox(width: 4),
                              if (step.estimatedTime != null)
                                Text(
                                  _formatTime(step.estimatedTime!),
                                  style: const TextStyle(
                                      fontSize: 12, color: Colors.blue),
                                ),
                              const SizedBox(width: 8),
                              IconButton(
                                icon: const Icon(Icons.edit),
                                onPressed: () =>
                                    _showEditStepDialog(step, index),
                              ),
                              IconButton(
                                icon:
                                    const Icon(Icons.delete, color: Colors.red),
                                onPressed: () {
                                  setState(() {
                                    final updatedSteps =
                                        List<SOPStep>.from(_sop.steps)
                                          ..removeAt(index);
                                    _sop = _sop.copyWith(steps: updatedSteps);
                                  });
                                },
                              ),
                            ],
                          ),
                          onTap: () => _showEditStepDialog(step, index),
                        ),
                      );
                    },
                  ),
          ),
        ],
      ),
    );
  }

  // Custom section tab builder
  Widget _buildCustomSectionTab(String sectionName) {
    // Get the list of items for this custom section
    List<String> items = _sop.customSectionContent[sectionName] ?? [];

    // Controller for adding new items
    final TextEditingController controller = TextEditingController();

    return Padding(
      padding: const EdgeInsets.all(16.0),
      child: Column(
        crossAxisAlignment: CrossAxisAlignment.start,
        children: [
          Text(
            '$sectionName:',
            style: Theme.of(context).textTheme.titleMedium,
          ),
          const SizedBox(height: 8),
          Row(
            children: [
              Expanded(
                child: TextField(
                  controller: controller,
                  decoration: InputDecoration(
                    labelText: 'Add $sectionName Item',
                    hintText: 'Enter a new item',
                    border: const OutlineInputBorder(),
                  ),
                  onSubmitted: (value) {
                    if (value.isNotEmpty) {
                      _addCustomSectionItem(sectionName, value);
                      controller.clear();
                    }
                  },
                ),
              ),
              const SizedBox(width: 8),
              ElevatedButton.icon(
                onPressed: () {
                  if (controller.text.isNotEmpty) {
                    _addCustomSectionItem(sectionName, controller.text);
                    controller.clear();
                  }
                },
                icon: const Icon(Icons.add),
                label: const Text('Add'),
              ),
            ],
          ),
          const SizedBox(height: 16),
          Expanded(
            child: items.isEmpty
                ? Center(
                    child: Text(
                      'No $sectionName items added yet',
                      style: const TextStyle(
                        fontStyle: FontStyle.italic,
                        color: Colors.grey,
                      ),
                    ),
                  )
                : ListView.builder(
                    itemCount: items.length,
                    itemBuilder: (context, index) {
                      final item = items[index];
                      return Card(
                        margin: const EdgeInsets.only(bottom: 8),
                        child: ListTile(
                          title: Text(item),
                          trailing: IconButton(
                            icon: const Icon(Icons.delete, color: Colors.red),
                            onPressed: () =>
                                _removeCustomSectionItem(sectionName, item),
                          ),
                        ),
                      );
                    },
                  ),
          ),
        ],
      ),
    );
  }

  // Add item to custom section
  void _addCustomSectionItem(String sectionName, String item) {
    setState(() {
      if (!_sop.customSectionContent.containsKey(sectionName)) {
        _sop = _sop.copyWith(
          customSectionContent: {
            ..._sop.customSectionContent,
            sectionName: [item],
          },
        );
      } else {
        final updatedItems =
            List<String>.from(_sop.customSectionContent[sectionName]!);
        updatedItems.add(item);

        final updatedContent =
            Map<String, List<String>>.from(_sop.customSectionContent);
        updatedContent[sectionName] = updatedItems;

        _sop = _sop.copyWith(customSectionContent: updatedContent);
      }
    });
  }

  // Remove item from custom section
  void _removeCustomSectionItem(String sectionName, String item) {
    setState(() {
      if (_sop.customSectionContent.containsKey(sectionName)) {
        final updatedItems =
            List<String>.from(_sop.customSectionContent[sectionName]!);
        updatedItems.remove(item);

        final updatedContent =
            Map<String, List<String>>.from(_sop.customSectionContent);
        updatedContent[sectionName] = updatedItems;

        _sop = _sop.copyWith(customSectionContent: updatedContent);
      }
    });
  }

  // Fix the error by ensuring imageUrl is non-null
  void _showFullSizeImageDialog(BuildContext context, String? imageUrl) {
    if (imageUrl == null) return;

    showDialog(
      context: context,
      builder: (context) => Dialog(
        backgroundColor: Colors.transparent,
        insetPadding: const EdgeInsets.all(12),
        child: Column(
          mainAxisSize: MainAxisSize.min,
          children: [
            Align(
              alignment: Alignment.topRight,
              child: IconButton(
                icon: const Icon(
                  Icons.close,
                  color: Colors.white,
                  size: 30,
                ),
                onPressed: () => Navigator.of(context).pop(),
              ),
            ),
            Flexible(
              child: InteractiveViewer(
                minScale: 0.5,
                maxScale: 4.0,
                child: CrossPlatformImage(
                  imageUrl: imageUrl,
                  width: MediaQuery.of(context).size.width * 0.9,
                  height: MediaQuery.of(context).size.height * 0.8,
                  fit: BoxFit.contain,
                ),
              ),
            ),
          ],
        ),
      ),
    );
  }

  // Method to handle step edit requests from the SOPViewer
  void _editStepFromViewer(int stepIndex) {
    if (stepIndex >= 0 && stepIndex < _sop.steps.length) {
      setState(() {
        _isEditing = true;
        // Select the Steps tab
        _tabController.animateTo(5);
      });

      // Schedule the step editor to open after the build is complete
      WidgetsBinding.instance.addPostFrameCallback((_) {
        final step = _sop.steps[stepIndex];
        _showEditStepDialog(step, stepIndex);
      });
    }
  }
}<|MERGE_RESOLUTION|>--- conflicted
+++ resolved
@@ -3092,102 +3092,6 @@
                                                                     .now()
                                                                 .millisecondsSinceEpoch
                                                                 .toString();
-<<<<<<< HEAD
-
-                                                            // First pick the image
-                                                            final ImagePicker
-                                                                picker =
-                                                                ImagePicker();
-                                                            final XFile? image =
-                                                                await picker
-                                                                    .pickImage(
-                                                              source:
-                                                                  ImageSource
-                                                                      .gallery,
-                                                              imageQuality: 80,
-                                                              maxWidth: 1200,
-                                                              maxHeight: 1200,
-                                                            );
-
-                                                            if (image != null) {
-                                                              // Create a temporary data URL for preview
-                                                              final Uint8List
-                                                                  imageBytes =
-                                                                  await image
-                                                                      .readAsBytes();
-                                                              final String
-                                                                  tempDataUrl =
-                                                                  'data:image/jpeg;base64,${base64Encode(imageBytes)}';
-
-                                                              setState(() {
-                                                                isUploadingImage =
-                                                                    true;
-                                                                tempImageUrl =
-                                                                    tempDataUrl;
-                                                              });
-
-                                                              try {
-                                                                // Upload the image directly using the bytes
-                                                                final sopService =
-                                                                    Provider.of<
-                                                                            SOPService>(
-                                                                        context,
-                                                                        listen:
-                                                                            false);
-                                                                final String?
-                                                                    url =
-                                                                    await sopService.uploadImageFromDataUrl(
-                                                                        tempDataUrl,
-                                                                        _sop.id,
-                                                                        stepId);
-
-                                                                setState(() {
-                                                                  isUploadingImage =
-                                                                      false;
-                                                                  tempImageUrl =
-                                                                      null;
-                                                                  if (url !=
-                                                                      null) {
-                                                                    imageUrl =
-                                                                        url;
-
-                                                                    // Update the step in the main SOP state
-                                                                    final updatedSteps =
-                                                                        List<SOPStep>.from(
-                                                                            _sop.steps);
-                                                                    updatedSteps[
-                                                                        index] = updatedSteps[
-                                                                            index]
-                                                                        .copyWith(
-                                                                      imageUrl:
-                                                                          url,
-                                                                    );
-                                                                    _sop = _sop
-                                                                        .copyWith(
-                                                                            steps:
-                                                                                updatedSteps);
-                                                                  }
-                                                                });
-                                                              } catch (e) {
-                                                                setState(() {
-                                                                  isUploadingImage =
-                                                                      false;
-                                                                  tempImageUrl =
-                                                                      null;
-                                                                });
-                                                                if (kDebugMode) {
-                                                                  print(
-                                                                      'Error uploading image: $e');
-                                                                }
-                                                                ScaffoldMessenger.of(
-                                                                        context)
-                                                                    .showSnackBar(
-                                                                  SnackBar(
-                                                                      content: Text(
-                                                                          'Error uploading image: $e')),
-                                                                );
-                                                              }
-=======
                                                             final url =
                                                                 await _pickAndUploadImage(
                                                                     context,
@@ -3197,7 +3101,6 @@
                                                               setState(() {
                                                                 imageUrl = url;
                                                               });
->>>>>>> 7accfa1a
                                                             }
                                                           },
                                                     style: ElevatedButton
